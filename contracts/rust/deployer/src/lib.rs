use std::{
    collections::HashMap,
    io::Write,
    path::PathBuf,
    process::{Command, Stdio},
    time::Duration,
};

use alloy::{
    contract::RawCallBuilder,
    hex::{FromHex, ToHexExt},
    network::{Ethereum, EthereumWallet, TransactionBuilder},
    primitives::{Address, Bytes, B256, U256},
    providers::{
        fillers::{FillProvider, JoinFill, WalletFiller},
        utils::JoinedRecommendedFillers,
        Provider, ProviderBuilder, RootProvider,
    },
    rpc::{client::RpcClient, types::TransactionReceipt},
    signers::{
        ledger::LedgerSigner,
        local::{coins_bip39::English, MnemonicBuilder, PrivateKeySigner},
    },
    transports::http::reqwest::Url,
};
use anyhow::{anyhow, Context, Result};
use clap::{builder::OsStr, Parser};
use derive_more::{derive::Deref, Display};
use hotshot_contract_adapter::sol_types::*;

pub mod builder;
pub mod network_config;
pub mod proposals;
pub mod provider;

/// Type alias that connects to providers with recommended fillers and wallet
/// use `<HttpProviderWithWallet as WalletProvider>::wallet()` to access internal wallet
/// use `<HttpProviderWithWallet as WalletProvider>::default_signer_address(&provider)` to get wallet address
pub type HttpProviderWithWallet = FillProvider<
    JoinFill<JoinedRecommendedFillers, WalletFiller<EthereumWallet>>,
    RootProvider,
    Ethereum,
>;

/// a handy thin wrapper around wallet builder and provider builder that directly
/// returns an instantiated `Provider` with default fillers with wallet, ready to send tx
pub fn build_provider(
    mnemonic: String,
    account_index: u32,
    url: Url,
    poll_interval: Option<Duration>,
) -> HttpProviderWithWallet {
    let signer = build_signer(mnemonic, account_index);
    let wallet = EthereumWallet::from(signer);

    // alloy sets the polling interval automatically. It tries to guess if an RPC is local, but this
    // guess is wrong when the RPC is running inside docker. This results to 7 second polling
    // intervals on a chain with 1s block time. Therefore, allow overriding the polling interval
    // with a custom value.
    if let Some(interval) = poll_interval {
        tracing::info!("Using custom L1 poll interval: {interval:?}");
        let client = RpcClient::new_http(url.clone()).with_poll_interval(interval);
        ProviderBuilder::new().wallet(wallet).on_client(client)
    } else {
        tracing::info!("Using default L1 poll interval");
        ProviderBuilder::new().wallet(wallet).on_http(url)
    }
}

// TODO: tech-debt: provider creation logic should be refactored to handle mnemonic and
// ledger signers and consolidated with similar code in staking-cli
pub fn build_provider_ledger(
    signer: LedgerSigner,
    url: Url,
    poll_interval: Option<Duration>,
) -> HttpProviderWithWallet {
    let wallet = EthereumWallet::from(signer);

    // alloy sets the polling interval automatically. It tries to guess if an RPC is local, but this
    // guess is wrong when the RPC is running inside docker. This results to 7 second polling
    // intervals on a chain with 1s block time. Therefore, allow overriding the polling interval
    // with a custom value.
    if let Some(interval) = poll_interval {
        tracing::info!("Using custom L1 poll interval: {interval:?}");
        let client = RpcClient::new_http(url.clone()).with_poll_interval(interval);
        ProviderBuilder::new().wallet(wallet).on_client(client)
    } else {
        tracing::info!("Using default L1 poll interval");
        ProviderBuilder::new().wallet(wallet).on_http(url)
    }
}

pub fn build_signer(mnemonic: String, account_index: u32) -> PrivateKeySigner {
    MnemonicBuilder::<English>::default()
        .phrase(mnemonic)
        .index(account_index)
        .expect("wrong mnemonic or index")
        .build()
        .expect("fail to build signer")
}

/// similar to [`build_provider()`] but using a random wallet
pub fn build_random_provider(url: Url) -> HttpProviderWithWallet {
    let signer = MnemonicBuilder::<English>::default()
        .build_random()
        .expect("fail to build signer");
    let wallet = EthereumWallet::from(signer);
    ProviderBuilder::new().wallet(wallet).on_http(url)
}

// We pass this during `forge bind --libraries` as a placeholder for the actual deployed library address
const LIBRARY_PLACEHOLDER_ADDRESS: &str = "ffffffffffffffffffffffffffffffffffffffff";
/// `stateHistoryRetentionPeriod` in LightClient.sol as the maximum retention period in seconds
pub const MAX_HISTORY_RETENTION_SECONDS: u32 = 864000;

/// Set of predeployed contracts.
#[derive(Clone, Debug, Parser)]
pub struct DeployedContracts {
    /// Use an already-deployed PlonkVerifier.sol instead of deploying a new one.
    #[clap(long, env = Contract::PlonkVerifier)]
    plonk_verifier: Option<Address>,
    /// OpsTimelock.sol
    #[clap(long, env = Contract::OpsTimelock)]
    ops_timelock: Option<Address>,
    /// SafeExitTimelock.sol
    #[clap(long, env = Contract::SafeExitTimelock)]
    safe_exit_timelock: Option<Address>,
    /// PlonkVerifierV2.sol
    #[clap(long, env = Contract::PlonkVerifierV2)]
    plonk_verifier_v2: Option<Address>,

    /// Use an already-deployed LightClient.sol instead of deploying a new one.
    #[clap(long, env = Contract::LightClient)]
    light_client: Option<Address>,
    /// LightClientV2.sol
    #[clap(long, env = Contract::LightClientV2)]
    light_client_v2: Option<Address>,

    /// Use an already-deployed LightClient.sol proxy instead of deploying a new one.
    #[clap(long, env = Contract::LightClientProxy)]
    light_client_proxy: Option<Address>,

    /// Use an already-deployed FeeContract.sol instead of deploying a new one.
    #[clap(long, env = Contract::FeeContract)]
    fee_contract: Option<Address>,

    /// Use an already-deployed FeeContract.sol proxy instead of deploying a new one.
    #[clap(long, env = Contract::FeeContractProxy)]
    fee_contract_proxy: Option<Address>,

    /// Use an already-deployed EspToken.sol instead of deploying a new one.
    #[clap(long, env = Contract::EspToken)]
    esp_token: Option<Address>,

    /// Use an already-deployed EspTokenV2.sol instead of deploying a new one.
    #[clap(long, env = Contract::EspTokenV2)]
    esp_token_v2: Option<Address>,

    /// Use an already-deployed EspToken.sol proxy instead of deploying a new one.
    #[clap(long, env = Contract::EspTokenProxy)]
    esp_token_proxy: Option<Address>,

    /// Use an already-deployed StakeTable.sol instead of deploying a new one.
    #[clap(long, env = Contract::StakeTable)]
    stake_table: Option<Address>,

    /// Use an already-deployed StakeTableV2.sol instead of deploying a new one.
    #[clap(long, env = Contract::StakeTableV2)]
    stake_table_v2: Option<Address>,

    /// Use an already-deployed StakeTable.sol proxy instead of deploying a new one.
    #[clap(long, env = Contract::StakeTableProxy)]
    stake_table_proxy: Option<Address>,
}

/// An identifier for a particular contract.
#[derive(Clone, Copy, Debug, Display, PartialEq, Eq, Hash)]
pub enum Contract {
    #[display("ESPRESSO_SEQUENCER_PLONK_VERIFIER_ADDRESS")]
    PlonkVerifier,
    #[display("ESPRESSO_SEQUENCER_OPS_TIMELOCK_ADDRESS")]
    OpsTimelock,
    #[display("ESPRESSO_SEQUENCER_SAFE_EXIT_TIMELOCK_ADDRESS")]
    SafeExitTimelock,
    #[display("ESPRESSO_SEQUENCER_PLONK_VERIFIER_V2_ADDRESS")]
    PlonkVerifierV2,
    #[display("ESPRESSO_SEQUENCER_LIGHT_CLIENT_ADDRESS")]
    LightClient,
    #[display("ESPRESSO_SEQUENCER_LIGHT_CLIENT_V2_ADDRESS")]
    LightClientV2,
    #[display("ESPRESSO_SEQUENCER_LIGHT_CLIENT_PROXY_ADDRESS")]
    LightClientProxy,
    #[display("ESPRESSO_SEQUENCER_FEE_CONTRACT_ADDRESS")]
    FeeContract,
    #[display("ESPRESSO_SEQUENCER_FEE_CONTRACT_PROXY_ADDRESS")]
    FeeContractProxy,
    #[display("ESPRESSO_SEQUENCER_ESP_TOKEN_ADDRESS")]
    EspToken,
    #[display("ESPRESSO_SEQUENCER_ESP_TOKEN_V2_ADDRESS")]
    EspTokenV2,
    #[display("ESPRESSO_SEQUENCER_ESP_TOKEN_PROXY_ADDRESS")]
    EspTokenProxy,
    #[display("ESPRESSO_SEQUENCER_STAKE_TABLE_ADDRESS")]
    StakeTable,
    #[display("ESPRESSO_SEQUENCER_STAKE_TABLE_V2_ADDRESS")]
    StakeTableV2,
    #[display("ESPRESSO_SEQUENCER_STAKE_TABLE_PROXY_ADDRESS")]
    StakeTableProxy,
}

impl From<Contract> for OsStr {
    fn from(c: Contract) -> OsStr {
        c.to_string().into()
    }
}

/// Cache of contracts predeployed or deployed during this current run.
#[derive(Deref, Debug, Clone, Default)]
pub struct Contracts(HashMap<Contract, Address>);

impl From<DeployedContracts> for Contracts {
    fn from(deployed: DeployedContracts) -> Self {
        let mut m = HashMap::new();
        if let Some(addr) = deployed.plonk_verifier {
            m.insert(Contract::PlonkVerifier, addr);
        }
        if let Some(addr) = deployed.plonk_verifier_v2 {
            m.insert(Contract::PlonkVerifierV2, addr);
        }
        if let Some(addr) = deployed.safe_exit_timelock {
            m.insert(Contract::SafeExitTimelock, addr);
        }
        if let Some(addr) = deployed.ops_timelock {
            m.insert(Contract::OpsTimelock, addr);
        }
        if let Some(addr) = deployed.light_client {
            m.insert(Contract::LightClient, addr);
        }
        if let Some(addr) = deployed.light_client_v2 {
            m.insert(Contract::LightClientV2, addr);
        }
        if let Some(addr) = deployed.light_client_proxy {
            m.insert(Contract::LightClientProxy, addr);
        }
        if let Some(addr) = deployed.fee_contract {
            m.insert(Contract::FeeContract, addr);
        }
        if let Some(addr) = deployed.fee_contract_proxy {
            m.insert(Contract::FeeContractProxy, addr);
        }
        if let Some(addr) = deployed.esp_token {
            m.insert(Contract::EspToken, addr);
        }
        if let Some(addr) = deployed.esp_token_v2 {
            m.insert(Contract::EspTokenV2, addr);
        }
        if let Some(addr) = deployed.esp_token_proxy {
            m.insert(Contract::EspTokenProxy, addr);
        }
        if let Some(addr) = deployed.stake_table {
            m.insert(Contract::StakeTable, addr);
        }
        if let Some(addr) = deployed.stake_table_v2 {
            m.insert(Contract::StakeTableV2, addr);
        }
        if let Some(addr) = deployed.stake_table_proxy {
            m.insert(Contract::StakeTableProxy, addr);
        }
        Self(m)
    }
}

impl Contracts {
    pub fn new() -> Self {
        Contracts(HashMap::new())
    }

    pub fn address(&self, contract: Contract) -> Option<Address> {
        self.0.get(&contract).copied()
    }

    /// Deploy a contract (with logging and cached deployments)
    ///
    /// The deployment `tx` will be sent only if contract `name` is not already deployed;
    /// otherwise this function will just return the predeployed address.
    pub async fn deploy<T, P>(
        &mut self,
        name: Contract,
        tx: RawCallBuilder<T, P>,
    ) -> Result<Address>
    where
        P: Provider,
    {
        if let Some(addr) = self.0.get(&name) {
            tracing::info!("skipping deployment of {name}, already deployed at {addr:#x}");
            return Ok(*addr);
        }
        tracing::info!("deploying {name}");
        let pending_tx = tx.send().await?;
        let tx_hash = *pending_tx.tx_hash();
        tracing::info!(%tx_hash, "waiting for tx to be mined");
        let receipt = pending_tx.get_receipt().await?;
        tracing::info!(%receipt.gas_used, %tx_hash, "tx mined");
        let addr = receipt
            .contract_address
            .ok_or(alloy::contract::Error::ContractNotDeployed)?;

        tracing::info!("deployed {name} at {addr:#x}");

        self.0.insert(name, addr);
        Ok(addr)
    }

    /// Write a .env file.
    pub fn write(&self, mut w: impl Write) -> Result<()> {
        for (contract, address) in &self.0 {
            writeln!(w, "{contract}={address:#x}")?;
        }
        Ok(())
    }
}

/// Verify the node js files are present and can be executed.
///
/// It calls the upgrade proxy script with a dummy address and a dummy rpc url in dry run mode
pub async fn verify_node_js_files() -> Result<()> {
    call_upgrade_proxy_script(
        Address::random(),
        Address::random(),
        String::from("0x"),
        String::from("https://sepolia.infura.io/v3/"),
        Address::random(),
        Some(true),
    )
    .await?;
    tracing::info!("Node.js files verified successfully");
    Ok(())
}

/// Default deployment function `LightClient.sol` or `LightClientMock.sol` with `mock: true`.
///
/// # NOTE:
/// In most cases, you only need to use [`deploy_light_client_proxy()`]
///
/// # NOTE:
/// currently, `LightClient.sol` follows upgradable contract, thus a follow-up
/// call to `.initialize()` with proper genesis block (and other constructor args)
/// are expected to be *delegatecall-ed through the proxy contract*.
pub(crate) async fn deploy_light_client_contract(
    provider: impl Provider,
    contracts: &mut Contracts,
    mock: bool,
) -> Result<Address> {
    // Deploy library contracts.
    let plonk_verifier_addr = contracts
        .deploy(
            Contract::PlonkVerifier,
            PlonkVerifier::deploy_builder(&provider),
        )
        .await?;

    assert!(is_contract(&provider, plonk_verifier_addr).await?);

    // when generate alloy's bindings, we supply a placeholder address, now we modify the actual
    // bytecode with deployed address of the library.
    let target_lc_bytecode = if mock {
        LightClientMock::BYTECODE.encode_hex()
    } else {
        LightClient::BYTECODE.encode_hex()
    };
    let lc_linked_bytecode = {
        match target_lc_bytecode
            .matches(LIBRARY_PLACEHOLDER_ADDRESS)
            .count()
        {
            0 => return Err(anyhow!("lib placeholder not found")),
            1 => Bytes::from_hex(target_lc_bytecode.replacen(
                LIBRARY_PLACEHOLDER_ADDRESS,
                &plonk_verifier_addr.encode_hex(),
                1,
            ))?,
            _ => {
                return Err(anyhow!(
                    "more than one lib placeholder found, consider using a different value"
                ))
            },
        }
    };

    // Deploy the light client
    let light_client_addr = if mock {
        // for mock, we don't populate the `contracts` since it only track production-ready deployments
        let addr = LightClientMock::deploy_builder(&provider)
            .map(|req| req.with_deploy_code(lc_linked_bytecode))
            .deploy()
            .await?;
        tracing::info!("deployed LightClientMock at {addr:#x}");
        addr
    } else {
        contracts
            .deploy(
                Contract::LightClient,
                LightClient::deploy_builder(&provider)
                    .map(|req| req.with_deploy_code(lc_linked_bytecode)),
            )
            .await?
    };
    Ok(light_client_addr)
}

/// The primary logic for deploying and initializing an upgradable light client contract.
///
/// Deploy the upgradable proxy contract, point to an already deployed light client contract as its implementation, and invoke `initialize()` on it.
/// This is run after `deploy_light_client_contract()`, returns the proxy address.
/// This works for both mock and production light client proxy.
pub async fn deploy_light_client_proxy(
    provider: impl Provider,
    contracts: &mut Contracts,
    mock: bool,
    genesis_state: LightClientStateSol,
    genesis_stake: StakeTableStateSol,
    admin: Address,
    prover: Option<Address>,
) -> Result<Address> {
    // deploy the light client implementation contract
    let impl_addr = deploy_light_client_contract(&provider, contracts, mock).await?;
    let lc = LightClient::new(impl_addr, &provider);

    // prepare the input arg for `initialize()`
    let init_data = lc
        .initialize(
            genesis_state,
            genesis_stake,
            MAX_HISTORY_RETENTION_SECONDS,
            admin,
        )
        .calldata()
        .to_owned();
    // deploy proxy and initialize
    let lc_proxy_addr = contracts
        .deploy(
            Contract::LightClientProxy,
            ERC1967Proxy::deploy_builder(&provider, impl_addr, init_data),
        )
        .await?;

    // sanity check
    if !is_proxy_contract(&provider, lc_proxy_addr).await? {
        panic!("LightClientProxy detected not as a proxy, report error!");
    }

    // instantiate a proxy instance, cast as LightClient's ABI interface
    let lc_proxy = LightClient::new(lc_proxy_addr, &provider);

    // set permissioned prover
    if let Some(prover) = prover {
        tracing::info!(%lc_proxy_addr, %prover, "Set permissioned prover ");
        lc_proxy
            .setPermissionedProver(prover)
            .send()
            .await?
            .get_receipt()
            .await?;
    }

    // post deploy verification checks
    assert_eq!(lc_proxy.getVersion().call().await?.majorVersion, 1);
    assert_eq!(lc_proxy.owner().call().await?._0, admin);
    if let Some(prover) = prover {
        assert_eq!(lc_proxy.permissionedProver().call().await?._0, prover);
    }
    assert_eq!(
        lc_proxy.stateHistoryRetentionPeriod().call().await?._0,
        864000
    );
    assert_eq!(
        lc_proxy.currentBlockNumber().call().await?._0,
        U256::from(provider.get_block_number().await?)
    );

    Ok(lc_proxy_addr)
}

/// Upgrade the light client proxy to use LightClientV2.
/// Internally, first detect existence of proxy, then deploy LCV2, then upgrade and initializeV2.
/// Internal to "deploy LCV2", we deploy PlonkVerifierV2 whose address will be used at LCV2 init time.
/// Assumes:
/// - the proxy is already deployed.
/// - the proxy is owned by a regular EOA, not a multisig.
/// - the proxy is not yet initialized for V2
pub async fn upgrade_light_client_v2(
    provider: impl Provider,
    contracts: &mut Contracts,
    is_mock: bool,
    blocks_per_epoch: u64,
    epoch_start_block: u64,
) -> Result<TransactionReceipt> {
    match contracts.address(Contract::LightClientProxy) {
        // check if proxy already exists
        None => Err(anyhow!("LightClientProxy not found, can't upgrade")),
        Some(proxy_addr) => {
            let proxy = LightClient::new(proxy_addr, &provider);
            let state_history_retention_period =
                proxy.stateHistoryRetentionPeriod().call().await?._0;
            // first deploy PlonkVerifierV2.sol
            let pv2_addr = contracts
                .deploy(
                    Contract::PlonkVerifierV2,
                    PlonkVerifierV2::deploy_builder(&provider),
                )
                .await?;

            assert!(is_contract(&provider, pv2_addr).await?);

            // then deploy LightClientV2.sol
            let target_lcv2_bytecode = if is_mock {
                LightClientV2Mock::BYTECODE.encode_hex()
            } else {
                LightClientV2::BYTECODE.encode_hex()
            };
            let lcv2_linked_bytecode = {
                match target_lcv2_bytecode
                    .matches(LIBRARY_PLACEHOLDER_ADDRESS)
                    .count()
                {
                    0 => return Err(anyhow!("lib placeholder not found")),
                    1 => Bytes::from_hex(target_lcv2_bytecode.replacen(
                        LIBRARY_PLACEHOLDER_ADDRESS,
                        &pv2_addr.encode_hex(),
                        1,
                    ))?,
                    _ => {
                        return Err(anyhow!(
                            "more than one lib placeholder found, consider using a different value"
                        ))
                    },
                }
            };
            let lcv2_addr = if is_mock {
                let addr = LightClientV2Mock::deploy_builder(&provider)
                    .map(|req| req.with_deploy_code(lcv2_linked_bytecode))
                    .deploy()
                    .await?;
                tracing::info!("deployed LightClientV2Mock at {addr:#x}");
                addr
            } else {
                contracts
                    .deploy(
                        Contract::LightClientV2,
                        LightClientV2::deploy_builder(&provider)
                            .map(|req| req.with_deploy_code(lcv2_linked_bytecode)),
                    )
                    .await?
            };

            // get owner of proxy
            let owner = proxy.owner().call().await?;
            let owner_addr = owner._0;
            tracing::info!("Proxy owner: {owner_addr:#x}");

            // prepare init calldata
            let lcv2 = LightClientV2::new(lcv2_addr, &provider);
            let init_data = lcv2
                .initializeV2(blocks_per_epoch, epoch_start_block)
                .calldata()
                .to_owned();
            // invoke upgrade on proxy
            let receipt = proxy
                .upgradeToAndCall(lcv2_addr, init_data)
                .send()
                .await?
                .get_receipt()
                .await?;
            if receipt.inner.is_success() {
                // post deploy verification checks
                let proxy_as_v2 = LightClientV2::new(proxy_addr, &provider);
                assert_eq!(proxy_as_v2.getVersion().call().await?.majorVersion, 2);
                assert_eq!(
                    proxy_as_v2.blocksPerEpoch().call().await?._0,
                    blocks_per_epoch
                );
                assert_eq!(
                    proxy_as_v2.epochStartBlock().call().await?._0,
                    epoch_start_block
                );
                assert_eq!(
                    proxy_as_v2.stateHistoryRetentionPeriod().call().await?._0,
                    state_history_retention_period
                );
                assert_eq!(
                    proxy_as_v2.currentBlockNumber().call().await?._0,
                    U256::from(provider.get_block_number().await?)
                );

                tracing::info!(%lcv2_addr, "LightClientProxy successfully upgrade to: ")
            } else {
                tracing::error!("LightClientProxy upgrade failed: {:?}", receipt);
            }

            Ok(receipt)
        },
    }
}

pub struct LightClientV2UpgradeParams {
    pub blocks_per_epoch: u64,
    pub epoch_start_block: u64,
}

/// Upgrade the light client proxy to use LightClientV2.
/// Internally, first detect existence of proxy, then deploy LCV2, then upgrade and initializeV2.
/// Internal to "deploy LCV2", we deploy PlonkVerifierV2 whose address will be used at LCV2 init time.
/// Assumes:
/// - the proxy is already deployed.
/// - the proxy is owned by a multisig.
/// - the proxy is not yet initialized for V2
///
/// Returns the url link to the upgrade proposal
/// This function can only be called on a real network supported by the safeSDK
pub async fn upgrade_light_client_v2_multisig_owner(
    provider: impl Provider,
    contracts: &mut Contracts,
    params: LightClientV2UpgradeParams,
    is_mock: bool,
    rpc_url: String,
    dry_run: Option<bool>,
) -> Result<(String, bool)> {
    let expected_major_version: u8 = 2;
    let dry_run = dry_run.unwrap_or_else(|| {
        tracing::warn!("Dry run not specified, defaulting to false");
        false
    });

    let proxy_addr = contracts
        .address(Contract::LightClientProxy)
        .ok_or_else(|| anyhow!("LightClientProxy (multisig owner) not found, can't upgrade"))?;
    tracing::info!("LightClientProxy found at {proxy_addr:#x}");
    let proxy = LightClient::new(proxy_addr, &provider);
    let owner_addr = proxy.owner().call().await?._0;

    if !dry_run && !is_contract(&provider, owner_addr).await? {
        tracing::error!("Proxy owner is not a contract. Expected: {owner_addr:#x}");
        anyhow::bail!("Proxy owner is not a contract. Expected: {owner_addr:#x}");
    }

    // Prepare addresses
    let (_pv2_addr, lcv2_addr) = if !dry_run {
        // Deploy PlonkVerifierV2.sol (if not already deployed)
        let pv2_addr = contracts
            .deploy(
                Contract::PlonkVerifierV2,
                PlonkVerifierV2::deploy_builder(&provider),
            )
            .await?;

        // then deploy LightClientV2.sol
        let target_lcv2_bytecode = if is_mock {
            LightClientV2Mock::BYTECODE.encode_hex()
        } else {
            LightClientV2::BYTECODE.encode_hex()
        };
        let lcv2_linked_bytecode = {
            match target_lcv2_bytecode
                .matches(LIBRARY_PLACEHOLDER_ADDRESS)
                .count()
            {
                0 => return Err(anyhow!("lib placeholder not found")),
                1 => Bytes::from_hex(target_lcv2_bytecode.replacen(
                    LIBRARY_PLACEHOLDER_ADDRESS,
                    &pv2_addr.encode_hex(),
                    1,
                ))?,
                _ => {
                    return Err(anyhow!(
                        "more than one lib placeholder found, consider using a different value"
                    ))
                },
            }
        };
        let lcv2_addr = if is_mock {
            let addr = LightClientV2Mock::deploy_builder(&provider)
                .map(|req| req.with_deploy_code(lcv2_linked_bytecode))
                .deploy()
                .await?;
            tracing::info!("deployed LightClientV2Mock at {addr:#x}");
            addr
        } else {
            contracts
                .deploy(
                    Contract::LightClientV2,
                    LightClientV2::deploy_builder(&provider)
                        .map(|req| req.with_deploy_code(lcv2_linked_bytecode)),
                )
                .await?
        };
        (pv2_addr, lcv2_addr)
    } else {
        // Use dummy addresses for dry run
        (Address::random(), Address::random())
    };

    // Prepare init data
    let init_data = if already_initialized(
        &provider,
        proxy_addr,
        Contract::LightClientV2,
        expected_major_version,
    )
    .await?
    {
        tracing::info!(
            "Proxy was already initialized for version {}",
            expected_major_version
        );
        vec![].into()
    } else {
        tracing::info!(
            "Init Data to be signed.\n Function: initializeV2\n Arguments:\n blocks_per_epoch: \
             {:?}\n epoch_start_block: {:?}",
            params.blocks_per_epoch,
            params.epoch_start_block
        );
        LightClientV2::new(lcv2_addr, &provider)
            .initializeV2(params.blocks_per_epoch, params.epoch_start_block)
            .calldata()
            .to_owned()
    };

    // invoke upgrade on proxy via the safeSDK
    let result = call_upgrade_proxy_script(
        proxy_addr,
        lcv2_addr,
        init_data.to_string(),
        rpc_url,
        owner_addr,
        Some(dry_run),
    )
    .await?;

    tracing::info!("Init data: {:?}", init_data);
    if init_data.to_string() != "0x" {
        tracing::info!(
            "Data to be signed:\n Function: initializeV2\n Arguments:\n blocks_per_epoch: {:?}\n \
             epoch_start_block: {:?}",
            params.blocks_per_epoch,
            params.epoch_start_block
        );
    }
    if !dry_run {
        tracing::info!(
            "LightClientProxy upgrade proposal sent. Send this link to the signers to sign the proposal: https://app.safe.global/transactions/queue?safe={}",
            owner_addr
        );
    }
    // IDEA: add a function to wait for the proposal to be executed

    Ok(result)
}

async fn already_initialized(
    provider: impl Provider,
    proxy_addr: Address,
    contract: Contract,
    expected_major_version: u8,
) -> Result<bool> {
    let initialized = get_proxy_initialized_version(&provider, proxy_addr).await?;
    tracing::info!("Initialized version: {}", initialized);

    let contract_major_version = match contract {
        Contract::LightClientV2 => {
            let contract_proxy = LightClientV2::new(proxy_addr, &provider);
            contract_proxy.getVersion().call().await?.majorVersion
        },
        Contract::StakeTableV2 => {
            let contract_proxy = StakeTableV2::new(proxy_addr, &provider);
            contract_proxy.getVersion().call().await?.majorVersion
        },
        _ => anyhow::bail!("Unsupported contract type for already_initialized"),
    };

    Ok(initialized == contract_major_version && contract_major_version == expected_major_version)
}

/// The primary logic for deploying and initializing an upgradable fee contract.
///
/// Deploy the upgradable proxy contract, point to a deployed fee contract as its implementation, and invoke `initialize()` on it.
/// - `admin`: is the new owner (e.g. a multisig address) of the proxy contract
///
/// Return the proxy address.
pub async fn deploy_fee_contract_proxy(
    provider: impl Provider,
    contracts: &mut Contracts,
    admin: Address,
) -> Result<Address> {
    // deploy the fee implementation contract
    let fee_addr = contracts
        .deploy(
            Contract::FeeContract,
            FeeContract::deploy_builder(&provider),
        )
        .await?;
    let fee = FeeContract::new(fee_addr, &provider);

    // prepare the input arg for `initialize()`
    let init_data = fee.initialize(admin).calldata().to_owned();
    // deploy proxy and initialize
    let fee_proxy_addr = contracts
        .deploy(
            Contract::FeeContractProxy,
            ERC1967Proxy::deploy_builder(&provider, fee_addr, init_data),
        )
        .await?;
    // sanity check
    if !is_proxy_contract(&provider, fee_proxy_addr).await? {
        panic!("FeeContractProxy detected not as a proxy, report error!");
    }

    // post deploy verification checks
    let fee_proxy = FeeContract::new(fee_proxy_addr, &provider);
    assert_eq!(fee_proxy.getVersion().call().await?.majorVersion, 1);
    assert_eq!(fee_proxy.owner().call().await?._0, admin);

    Ok(fee_proxy_addr)
}

/// The primary logic for deploying and initializing an upgradable Espresso Token contract.
pub async fn deploy_token_proxy(
    provider: impl Provider,
    contracts: &mut Contracts,
    owner: Address,
    init_grant_recipient: Address,
    initial_supply: U256,
    name: &str,
    symbol: &str,
) -> Result<Address> {
    let token_addr = contracts
        .deploy(Contract::EspToken, EspToken::deploy_builder(&provider))
        .await?;
    let token = EspToken::new(token_addr, &provider);

    let init_data = token
        .initialize(
            owner,
            init_grant_recipient,
            initial_supply,
            name.to_string(),
            symbol.to_string(),
        )
        .calldata()
        .to_owned();
    let token_proxy_addr = contracts
        .deploy(
            Contract::EspTokenProxy,
            ERC1967Proxy::deploy_builder(&provider, token_addr, init_data),
        )
        .await?;

    if !is_proxy_contract(&provider, token_proxy_addr).await? {
        panic!("EspTokenProxy detected not as a proxy, report error!");
    }

    // post deploy verification checks
    let token_proxy = EspToken::new(token_proxy_addr, &provider);
    assert_eq!(token_proxy.getVersion().call().await?.majorVersion, 1);
    assert_eq!(token_proxy.owner().call().await?._0, owner);
    assert_eq!(token_proxy.symbol().call().await?._0, symbol);
    assert_eq!(token_proxy.decimals().call().await?._0, 18);
    assert_eq!(token_proxy.name().call().await?._0, name);
    let total_supply = token_proxy.totalSupply().call().await?._0;
    assert_eq!(
        token_proxy.balanceOf(init_grant_recipient).call().await?._0,
        total_supply
    );

    Ok(token_proxy_addr)
}

/// Upgrade the esp token proxy to use EspTokenV2.
async fn upgrade_esp_token_v2(
    provider: impl Provider,
    contracts: &mut Contracts,
) -> Result<TransactionReceipt> {
    let Some(proxy_addr) = contracts.address(Contract::EspTokenProxy) else {
        anyhow::bail!("EspTokenProxy not found, can't upgrade")
    };

    let proxy = EspToken::new(proxy_addr, &provider);
    // Deploy the new implementation
    let v2_addr = contracts
        .deploy(Contract::EspTokenV2, EspTokenV2::deploy_builder(&provider))
        .await?;

    assert!(is_contract(&provider, v2_addr).await?);

    // invoke upgrade on proxy
    let receipt = proxy
        .upgradeToAndCall(v2_addr, vec![].into() /* no new init data for V2 */)
        .send()
        .await?
        .get_receipt()
        .await?;

    if receipt.inner.is_success() {
        // post deploy verification checks
        let proxy_as_v2 = EspTokenV2::new(proxy_addr, &provider);
        assert_eq!(proxy_as_v2.getVersion().call().await?.majorVersion, 2);
        assert_eq!(proxy_as_v2.name().call().await?._0, "Espresso");
        tracing::info!(%v2_addr, "EspToken successfully upgraded to")
    } else {
        anyhow::bail!("EspToken upgrade failed: {:?}", receipt);
    }

    Ok(receipt)
}

/// Upgrade the EspToken proxy to use EspTokenV2.
/// Internally, first detect existence of proxy, then deploy EspTokenV2, then upgrade and initializeV2.
/// Assumes:
/// - the proxy is already deployed.
/// - the proxy is owned by a multisig.
///
/// Returns the url link to the upgrade proposal
/// This function can only be called on a real network supported by the safeSDK
pub async fn upgrade_esp_token_v2_multisig_owner(
    provider: impl Provider,
    contracts: &mut Contracts,
    rpc_url: String,
    dry_run: Option<bool>,
) -> Result<(String, bool)> {
    let dry_run = dry_run.unwrap_or_else(|| {
        tracing::warn!("Dry run not specified, defaulting to false");
        false
    });

    let proxy_addr = contracts
        .address(Contract::EspTokenProxy)
        .ok_or_else(|| anyhow!("EspTokenProxy (multisig owner) not found, can't upgrade"))?;
    tracing::info!("EspTokenProxy found at {proxy_addr:#x}");
    let proxy = EspToken::new(proxy_addr, &provider);
    let owner_addr = proxy.owner().call().await?._0;

    if !dry_run {
        tracing::info!("Checking if owner is a contract");
        assert!(
            is_contract(&provider, owner_addr).await?,
            "Owner is not a contract so not a multisig wallet"
        );
    }

    // Prepare addresses
    let esp_token_v2_addr = if !dry_run {
        contracts
            .deploy(Contract::EspTokenV2, EspTokenV2::deploy_builder(&provider))
            .await?
    } else {
        // Use dummy addresses for dry run
        Address::random()
    };

    // no reinitializer so empty init data
    let init_data = "0x".to_string();

    // invoke upgrade on proxy via the safeSDK
    let result = call_upgrade_proxy_script(
        proxy_addr,
        esp_token_v2_addr,
        init_data.to_string(),
        rpc_url,
        owner_addr,
        Some(dry_run),
    )
    .await?;

    tracing::info!("No init data to be signed");
    if !dry_run {
        tracing::info!(
            "EspTokenProxy upgrade proposal sent. Send this link to the signers to sign the proposal: https://app.safe.global/transactions/queue?safe={}",
            owner_addr
        );
    }

    Ok(result)
}

/// The primary logic for deploying and initializing an upgradable permissionless StakeTable contract.
pub async fn deploy_stake_table_proxy(
    provider: impl Provider,
    contracts: &mut Contracts,
    token_addr: Address,
    light_client_addr: Address,
    exit_escrow_period: U256,
    owner: Address,
) -> Result<Address> {
    let stake_table_addr = contracts
        .deploy(Contract::StakeTable, StakeTable::deploy_builder(&provider))
        .await?;
    let stake_table = StakeTable::new(stake_table_addr, &provider);

    // TODO: verify the light client address contains a contract
    // See #3163, it's a cyclic dependency in the demo environment
    // assert!(is_contract(&provider, light_client_addr).await?);

    // verify the token address contains a contract
    if !is_contract(&provider, token_addr).await? {
        anyhow::bail!("Token address is not a contract, can't deploy StakeTableProxy");
    }

    let init_data = stake_table
        .initialize(token_addr, light_client_addr, exit_escrow_period, owner)
        .calldata()
        .to_owned();
    let st_proxy_addr = contracts
        .deploy(
            Contract::StakeTableProxy,
            ERC1967Proxy::deploy_builder(&provider, stake_table_addr, init_data),
        )
        .await?;

    if !is_proxy_contract(&provider, st_proxy_addr).await? {
        panic!("StakeTableProxy detected not as a proxy, report error!");
    }

    let st_proxy = StakeTable::new(st_proxy_addr, &provider);
    assert_eq!(st_proxy.getVersion().call().await?.majorVersion, 1);
    assert_eq!(st_proxy.owner().call().await?._0, owner);
    assert_eq!(st_proxy.token().call().await?._0, token_addr);
    assert_eq!(st_proxy.lightClient().call().await?._0, light_client_addr);
    assert_eq!(
        st_proxy.exitEscrowPeriod().call().await?._0,
        exit_escrow_period
    );

    Ok(st_proxy_addr)
}

/// Upgrade the stake table proxy to use StakeTableV2.
async fn upgrade_stake_table_v2(
    provider: impl Provider,
    contracts: &mut Contracts,
    pauser: Address,
    admin: Address,
) -> Result<TransactionReceipt> {
    tracing::info!("Upgrading StakeTableProxy to StakeTableV2 with EOA admin");
    let Some(proxy_addr) = contracts.address(Contract::StakeTableProxy) else {
        anyhow::bail!("StakeTableProxy not found, can't upgrade")
    };

    let proxy = StakeTable::new(proxy_addr, &provider);
    // Deploy the new implementation
    let v2_addr = contracts
        .deploy(
            Contract::StakeTableV2,
            StakeTableV2::deploy_builder(&provider),
        )
        .await?;

    if !is_contract(&provider, v2_addr).await? {
        anyhow::bail!("StakeTableV2 is not a contract, can't upgrade");
    }

    // Prepare init data
    let expected_major_version = 2;
    let init_data = if already_initialized(
        &provider,
        proxy_addr,
        Contract::StakeTableV2,
        expected_major_version,
    )
    .await?
    {
        tracing::info!(
            "Proxy was already initialized for version {}",
            expected_major_version
        );
        vec![].into()
    } else {
        tracing::info!(
            "Init Data to be signed.\n Function: initializeV2\n Arguments:\n pauser: {:?}\n \
             admin: {:?}",
            pauser,
            admin
        );
        StakeTableV2::new(v2_addr, &provider)
            .initializeV2(pauser, admin)
            .calldata()
            .to_owned()
    };

    // invoke upgrade on proxy
    let receipt = proxy
        .upgradeToAndCall(v2_addr, init_data)
        .send()
        .await?
        .get_receipt()
        .await?;

    if receipt.inner.is_success() {
        // post deploy verification checks
        let proxy_as_v2 = StakeTableV2::new(proxy_addr, &provider);
        assert_eq!(proxy_as_v2.getVersion().call().await?.majorVersion, 2);
        // get pauser role
        let pauser_role = proxy_as_v2.PAUSER_ROLE().call().await?._0;
        assert!(proxy_as_v2.hasRole(pauser_role, pauser).call().await?._0,);
        // get admin role
        let admin_role = proxy_as_v2.DEFAULT_ADMIN_ROLE().call().await?._0;
        assert!(proxy_as_v2.hasRole(admin_role, admin).call().await?._0,);
        tracing::info!(%v2_addr, "StakeTable successfully upgraded to")
    } else {
        anyhow::bail!("StakeTable upgrade failed: {:?}", receipt);
    }

    Ok(receipt)
}

/// Upgrade the stake table proxy to use StakeTableV2.
/// Internally, first detect existence of proxy, then deploy StakeTableV2
/// Assumes:
/// - the proxy is already deployed.
/// - the proxy is owned by a multisig.
///
/// Returns the url link to the upgrade proposal
/// This function can only be called on a real network supported by the safeSDK
pub async fn upgrade_stake_table_v2_multisig_owner(
    provider: impl Provider,
    contracts: &mut Contracts,
    rpc_url: String,
    multisig_address: Address,
    pauser: Address,
    dry_run: Option<bool>,
) -> Result<(String, bool)> {
    tracing::info!("Upgrading StakeTableProxy to StakeTableV2 using multisig owner");
    let dry_run = dry_run.unwrap_or(false);
    match contracts.address(Contract::StakeTableProxy) {
        // check if proxy already exists
        None => Err(anyhow!("StakeTableProxy not found, can't upgrade")),
        Some(proxy_addr) => {
            let proxy = StakeTable::new(proxy_addr, &provider);
            let owner = proxy.owner().call().await?;
            let owner_addr = owner._0;
            if owner_addr != multisig_address {
                tracing::error!(
                    "Proxy is not owned by the multisig. Expected: {multisig_address:#x}, Got: \
                     {owner_addr:#x}"
                );
                anyhow::bail!("Proxy is not owned by the multisig");
            }
            if !dry_run && !is_contract(&provider, owner_addr).await? {
                tracing::error!("Proxy owner is not a contract. Expected: {owner_addr:#x}");
                anyhow::bail!("Proxy owner is not a contract");
            }
            // TODO: check if owner is a SAFE multisig

            // first deploy StakeTableV2.sol implementation
            let stake_table_v2_addr = contracts
                .deploy(
                    Contract::StakeTableV2,
                    StakeTableV2::deploy_builder(&provider),
                )
                .await?;

            // prepare init data
            let expected_major_version = 2;
            let init_data = if already_initialized(
                &provider,
                proxy_addr,
                Contract::StakeTableV2,
                expected_major_version,
            )
            .await?
            {
                tracing::info!(
                    "Proxy was already initialized for version {}",
                    expected_major_version
                );
                vec![].into()
            } else {
                tracing::info!(
                    "Init Data to be signed.\n Function: initializeV2\n Arguments:\n pauser: \
                     {:?}\n admin: {:?}",
                    pauser,
                    owner_addr
                );
                StakeTableV2::new(stake_table_v2_addr, &provider)
                    .initializeV2(pauser, owner_addr)
                    .calldata()
                    .to_owned()
            };

            // invoke upgrade on proxy via the safeSDK
            let result = call_upgrade_proxy_script(
                proxy_addr,
                stake_table_v2_addr,
                init_data.to_string(),
                rpc_url,
                owner_addr,
                Some(dry_run),
            )
            .await;

            // Check the result directly
            if let Err(ref err) = result {
                tracing::error!("StakeTableProxy upgrade failed: {:?}", err);
            } else {
                tracing::info!("StakeTableProxy upgrade proposal sent");
                // IDEA: add a function to wait for the proposal to be executed
            }
            Ok(result.context("Upgrade proposal failed")?)
        },
    }
}

/// Common logic for any Ownable contract to transfer ownership
pub async fn transfer_ownership(
    provider: impl Provider,
    target: Contract,
    addr: Address,
    new_owner: Address,
) -> Result<TransactionReceipt> {
    let receipt = match target {
        Contract::LightClient | Contract::LightClientProxy => {
            tracing::info!(%addr, %new_owner, "Transfer LightClient ownership");
            let lc = LightClient::new(addr, &provider);
            lc.transferOwnership(new_owner)
                .send()
                .await?
                .get_receipt()
                .await?
        },
        Contract::FeeContract | Contract::FeeContractProxy => {
            tracing::info!(%addr, %new_owner, "Transfer FeeContract ownership");
            let fee = FeeContract::new(addr, &provider);
            fee.transferOwnership(new_owner)
                .send()
                .await?
                .get_receipt()
                .await?
        },
        Contract::EspToken | Contract::EspTokenProxy => {
            tracing::info!(%addr, %new_owner, "Transfer EspToken ownership");
            let token = EspToken::new(addr, &provider);
            token
                .transferOwnership(new_owner)
                .send()
                .await?
                .get_receipt()
                .await?
        },
        Contract::StakeTable | Contract::StakeTableProxy => {
            tracing::info!(%addr, %new_owner, "Transfer StakeTable ownership");
            let stake_table = StakeTable::new(addr, &provider);
            stake_table
                .transferOwnership(new_owner)
                .send()
                .await?
                .get_receipt()
                .await?
        },
        _ => return Err(anyhow!("Not Ownable, can't transfer ownership!")),
    };
    let tx_hash = receipt.transaction_hash;
    tracing::info!(%receipt.gas_used, %tx_hash, "ownership transferred");
    Ok(receipt)
}

/// helper function to decide if the contract at given address `addr` is a proxy contract
pub async fn is_proxy_contract(provider: impl Provider, addr: Address) -> Result<bool> {
    // confirm that the proxy_address is a proxy
    // using the implementation slot, 0x360894a13ba1a3210667c828492db98dca3e2076cc3735a920a3ca505d382bbc, which is the keccak-256 hash of "eip1967.proxy.implementation" subtracted by 1
    let impl_slot = U256::from_str_radix(
        "360894a13ba1a3210667c828492db98dca3e2076cc3735a920a3ca505d382bbc",
        16,
    )?;
    let storage = provider.get_storage_at(addr, impl_slot).await?;
    let impl_address = Address::from_slice(&storage.to_be_bytes_vec()[12..]);

    // when the implementation address is not equal to zero, it's a proxy
    Ok(impl_address != Address::default())
}

pub async fn is_contract(provider: impl Provider, address: Address) -> Result<bool> {
    if address == Address::ZERO {
        return Ok(false);
    }

    let code = provider.get_code_at(address).await?;
    if code.is_empty() {
        return Ok(false);
    }

    Ok(true)
}

pub async fn get_proxy_initialized_version(
    provider: impl Provider,
    proxy_addr: Address,
) -> Result<u8> {
    // From openzeppelin Initializable.sol, the initialized version slot is keccak256("openzeppelin.storage.Initializable");
    let slot: B256 = "0xf0c57e16840df040f15088dc2f81fe391c3923bec73e23a9662efc9c229c6a00"
        .parse()
        .unwrap();
    let value = provider.get_storage_at(proxy_addr, slot.into()).await?;
    let initialized = value.as_le_bytes()[0]; // `_initialized` is u8 stored in the last byte
    Ok(initialized)
}

/// this depends on upgradeProxy.ts which has to be ran on a real network supported by the safeSDK
pub async fn call_upgrade_proxy_script(
    proxy_addr: Address,
    new_impl_addr: Address,
    init_data: String,
    rpc_url: String,
    safe_addr: Address,
    dry_run: Option<bool>,
) -> Result<(String, bool), anyhow::Error> {
    let dry_run = dry_run.unwrap_or(false);
    tracing::info!("Dry run: {}", dry_run);
    tracing::info!(
        "Attempting to send the upgrade proposal to multisig: {}",
        safe_addr
    );

    let script_path = find_script_path()?;

    let output = Command::new(script_path)
        .arg("upgradeProxy.ts")
        .arg("--from-rust")
        .arg("--proxy")
        .arg(proxy_addr.to_string())
        .arg("--impl")
        .arg(new_impl_addr.to_string())
        .arg("--init-data")
        .arg(init_data)
        .arg("--rpc-url")
        .arg(rpc_url)
        .arg("--safe-address")
        .arg(safe_addr.to_string())
        .arg("--dry-run")
        .arg(dry_run.to_string())
        .stdout(Stdio::piped())
        .stderr(Stdio::piped())
        .output();

    let output = output.unwrap();
    let stdout = String::from_utf8_lossy(&output.stdout);
    let stderr = String::from_utf8_lossy(&output.stderr);
    // if stderr is not empty, return the stderr
    if !output.status.success() {
        return Err(anyhow!("Upgrade script failed: {}", stderr));
    }
    Ok((stdout.to_string(), true))
}

fn find_script_path() -> Result<PathBuf> {
    let mut path_options = Vec::new();
    if let Ok(cargo_manifest_dir) = std::env::var("CARGO_MANIFEST_DIR") {
        path_options.push(
            PathBuf::from(cargo_manifest_dir.clone())
                .join("../../../scripts/multisig-upgrade-entrypoint"),
        );
        path_options
            .push(PathBuf::from(cargo_manifest_dir).join("../scripts/multisig-upgrade-entrypoint"));
    }
    path_options.push(PathBuf::from("/bin/multisig-upgrade-entrypoint"));
    for path in path_options {
        if path.exists() {
            return Ok(path);
        }
    }
    anyhow::bail!(
        "Upgrade entrypoint script, multisig-upgrade-entrypoint, not found in any of the possible \
         locations"
    );
}

/// Deploy and initialize the Ops Timelock contract
///
/// Parameters:
/// - `min_delay`: The minimum delay for operations
/// - `proposers`: The list of addresses that can propose
/// - `executors`: The list of addresses that can execute
/// - `admin`: The address that can perform admin actions
pub async fn deploy_ops_timelock(
    provider: impl Provider,
    contracts: &mut Contracts,
    min_delay: U256,
    proposers: Vec<Address>,
    executors: Vec<Address>,
    admin: Address,
) -> Result<Address> {
    let timelock_addr = contracts
        .deploy(
            Contract::OpsTimelock,
            OpsTimelock::deploy_builder(
                &provider,
                min_delay,
                proposers.clone(),
                executors.clone(),
                admin,
            ),
        )
        .await?;

    // Verify deployment
    let timelock = OpsTimelock::new(timelock_addr, &provider);

    // Verify initialization parameters
    assert_eq!(timelock.getMinDelay().call().await?._0, min_delay);
    assert!(
        timelock
            .hasRole(timelock.PROPOSER_ROLE().call().await?._0, proposers[0])
            .call()
            .await?
            ._0
    );
    assert!(
        timelock
            .hasRole(timelock.EXECUTOR_ROLE().call().await?._0, executors[0])
            .call()
            .await?
            ._0
    );

    // test that the admin is in the default admin role where DEFAULT_ADMIN_ROLE = 0x00
    let default_admin_role = U256::ZERO;
    assert!(
        timelock
            .hasRole(default_admin_role.into(), admin)
            .call()
            .await?
            ._0
    );

    Ok(timelock_addr)
}

/// Deploy and initialize the Safe Exit Timelock contract
///
/// Parameters:
/// - `min_delay`: The minimum delay for operations
/// - `proposers`: The list of addresses that can propose
/// - `executors`: The list of addresses that can execute
/// - `admin`: The address that can perform admin actions
pub async fn deploy_safe_exit_timelock(
    provider: impl Provider,
    contracts: &mut Contracts,
    min_delay: U256,
    proposers: Vec<Address>,
    executors: Vec<Address>,
    admin: Address,
) -> Result<Address> {
    let timelock_addr = contracts
        .deploy(
            Contract::SafeExitTimelock,
            SafeExitTimelock::deploy_builder(
                &provider,
                min_delay,
                proposers.clone(),
                executors.clone(),
                admin,
            ),
        )
        .await?;

    // Verify deployment
    let timelock = SafeExitTimelock::new(timelock_addr, &provider);

    // Verify initialization parameters
    assert_eq!(timelock.getMinDelay().call().await?._0, min_delay);
    assert!(
        timelock
            .hasRole(timelock.PROPOSER_ROLE().call().await?._0, proposers[0])
            .call()
            .await?
            ._0
    );
    assert!(
        timelock
            .hasRole(timelock.EXECUTOR_ROLE().call().await?._0, executors[0])
            .call()
            .await?
            ._0
    );

    // test that the admin is in the default admin role where DEFAULT_ADMIN_ROLE = 0x00
    let default_admin_role = U256::ZERO;
    assert!(
        timelock
            .hasRole(default_admin_role.into(), admin)
            .call()
            .await?
            ._0
    );

    Ok(timelock_addr)
}

#[cfg(test)]
mod tests {
    use alloy::{
        node_bindings::Anvil, primitives::utils::parse_ether, providers::ProviderBuilder,
        sol_types::SolValue,
    };
    use sequencer_utils::test_utils::setup_test;

    use super::*;

    #[tokio::test]
    async fn test_is_contract() -> Result<(), anyhow::Error> {
        setup_test();
        let provider = ProviderBuilder::new().on_anvil_with_wallet();

        // test with zero address returns false
        let zero_address = Address::ZERO;
        assert!(!is_contract(&provider, zero_address).await?);

        // Test with a non-contract address (e.g., a random address)
        let random_address = Address::random();
        assert!(!is_contract(&provider, random_address).await?);

        // Deploy a contract and test with its address
        let fee_contract = FeeContract::deploy(&provider).await?;
        let contract_address = *fee_contract.address();
        assert!(is_contract(&provider, contract_address).await?);

        Ok(())
    }

    #[tokio::test]
    async fn test_is_proxy_contract() -> Result<()> {
        setup_test();
        let provider = ProviderBuilder::new().on_anvil_with_wallet();
        let deployer = provider.get_accounts().await?[0];

        let fee_contract = FeeContract::deploy(&provider).await?;
        let init_data = fee_contract.initialize(deployer).calldata().clone();
        let proxy = ERC1967Proxy::deploy(&provider, *fee_contract.address(), init_data).await?;

        assert!(is_proxy_contract(&provider, *proxy.address()).await?);
        assert!(!is_proxy_contract(&provider, *fee_contract.address()).await?);
        Ok(())
    }

    #[tokio::test]
    async fn test_deploy_light_client() -> Result<()> {
        setup_test();
        let provider = ProviderBuilder::new().on_anvil_with_wallet();
        let mut contracts = Contracts::new();

        // first test if LightClientMock can be deployed
        let mock_lc_addr = deploy_light_client_contract(&provider, &mut contracts, true).await?;
        let pv_addr = contracts.address(Contract::PlonkVerifier).unwrap();

        // then deploy the actual LightClient
        let lc_addr = deploy_light_client_contract(&provider, &mut contracts, false).await?;
        assert_ne!(mock_lc_addr, lc_addr);
        // check that we didn't redeploy PlonkVerifier again, instead use existing ones
        assert_eq!(contracts.address(Contract::PlonkVerifier).unwrap(), pv_addr);
        Ok(())
    }

    #[tokio::test]
    async fn test_deploy_mock_light_client_proxy() -> Result<()> {
        setup_test();
        let provider = ProviderBuilder::new().on_anvil_with_wallet();
        let mut contracts = Contracts::new();

        // prepare `initialize()` input
        let genesis_state = LightClientStateSol::dummy_genesis();
        let genesis_stake = StakeTableStateSol::dummy_genesis();
        let admin = provider.get_accounts().await?[0];
        let prover = admin;

        let lc_proxy_addr = deploy_light_client_proxy(
            &provider,
            &mut contracts,
            true, // is_mock = true
            genesis_state.clone(),
            genesis_stake.clone(),
            admin,
            Some(prover),
        )
        .await?;

        // check initialization is correct
        let lc = LightClientMock::new(lc_proxy_addr, &provider);
        let finalized_state: LightClientStateSol = lc.finalizedState().call().await?.into();
        assert_eq!(
            genesis_state.abi_encode_params(),
            finalized_state.abi_encode_params()
        );
        // mock set the state
        let new_state = LightClientStateSol {
            viewNum: 10,
            blockHeight: 10,
            blockCommRoot: U256::from(42),
        };
        lc.setFinalizedState(new_state.clone().into())
            .send()
            .await?
            .watch()
            .await?;
        let finalized_state: LightClientStateSol = lc.finalizedState().call().await?.into();
        assert_eq!(
            new_state.abi_encode_params(),
            finalized_state.abi_encode_params()
        );

        Ok(())
    }

    #[tokio::test]
    async fn test_deploy_light_client_proxy() -> Result<()> {
        setup_test();
        let provider = ProviderBuilder::new().on_anvil_with_wallet();
        let mut contracts = Contracts::new();

        // prepare `initialize()` input
        let genesis_state = LightClientStateSol::dummy_genesis();
        let genesis_stake = StakeTableStateSol::dummy_genesis();
        let admin = provider.get_accounts().await?[0];
        let prover = Address::random();

        let lc_proxy_addr = deploy_light_client_proxy(
            &provider,
            &mut contracts,
            false,
            genesis_state.clone(),
            genesis_stake.clone(),
            admin,
            Some(prover),
        )
        .await?;

        // check initialization is correct
        let lc = LightClient::new(lc_proxy_addr, &provider);
        let finalized_state = lc.finalizedState().call().await?;
        assert_eq!(finalized_state.viewNum, genesis_state.viewNum);
        assert_eq!(finalized_state.blockHeight, genesis_state.blockHeight);
        assert_eq!(&finalized_state.blockCommRoot, &genesis_state.blockCommRoot);

        let fetched_stake = lc.genesisStakeTableState().call().await?;
        assert_eq!(fetched_stake.blsKeyComm, genesis_stake.blsKeyComm);
        assert_eq!(fetched_stake.schnorrKeyComm, genesis_stake.schnorrKeyComm);
        assert_eq!(fetched_stake.amountComm, genesis_stake.amountComm);
        assert_eq!(fetched_stake.threshold, genesis_stake.threshold);

        let fetched_prover = lc.permissionedProver().call().await?;
        assert_eq!(fetched_prover._0, prover);

        // test transfer ownership to multisig
        let multisig = Address::random();
        let _receipt = transfer_ownership(
            &provider,
            Contract::LightClientProxy,
            lc_proxy_addr,
            multisig,
        )
        .await?;
        assert_eq!(lc.owner().call().await?._0, multisig);

        Ok(())
    }

    #[tokio::test]
    async fn test_deploy_fee_contract_proxy() -> Result<()> {
        setup_test();
        let provider = ProviderBuilder::new().on_anvil_with_wallet();
        let mut contracts = Contracts::new();
        let admin = provider.get_accounts().await?[0];
        let alice = Address::random();

        let fee_proxy_addr = deploy_fee_contract_proxy(&provider, &mut contracts, alice).await?;

        // check initialization is correct
        let fee = FeeContract::new(fee_proxy_addr, &provider);
        let fetched_owner = fee.owner().call().await?._0;
        assert_eq!(fetched_owner, alice);

        // redeploy new fee with admin being the owner
        contracts = Contracts::new();
        let fee_proxy_addr = deploy_fee_contract_proxy(&provider, &mut contracts, admin).await?;
        let fee = FeeContract::new(fee_proxy_addr, &provider);

        // test transfer ownership to multisig
        let multisig = Address::random();
        let _receipt = transfer_ownership(
            &provider,
            Contract::FeeContractProxy,
            fee_proxy_addr,
            multisig,
        )
        .await?;
        assert_eq!(fee.owner().call().await?._0, multisig);

        Ok(())
    }

    async fn test_upgrade_light_client_to_v2_helper(is_mock: bool) -> Result<()> {
        setup_test();
        let provider = ProviderBuilder::new().on_anvil_with_wallet();
        let mut contracts = Contracts::new();
        let blocks_per_epoch = 10; // for test
        let epoch_start_block = 22;

        // prepare `initialize()` input
        let genesis_state = LightClientStateSol::dummy_genesis();
        let genesis_stake = StakeTableStateSol::dummy_genesis();
        let admin = provider.get_accounts().await?[0];
        let prover = Address::random();

        // deploy proxy and V1
        let lc_proxy_addr = deploy_light_client_proxy(
            &provider,
            &mut contracts,
            false,
            genesis_state.clone(),
            genesis_stake.clone(),
            admin,
            Some(prover),
        )
        .await?;

        let state_history_retention_period = LightClient::new(lc_proxy_addr, &provider)
            .stateHistoryRetentionPeriod()
            .call()
            .await?
            ._0;

        // then upgrade to v2
        upgrade_light_client_v2(
            &provider,
            &mut contracts,
            is_mock,
            blocks_per_epoch,
            epoch_start_block,
        )
        .await?;

        // test correct v1 state persistence
        let lc = LightClientV2::new(lc_proxy_addr, &provider);
        let finalized_state: LightClientStateSol = lc.finalizedState().call().await?.into();
        assert_eq!(
            genesis_state.abi_encode_params(),
            finalized_state.abi_encode_params()
        );
        // test new v2 state
        let next_stake: StakeTableStateSol = lc.votingStakeTableState().call().await?.into();
        assert_eq!(
            genesis_stake.abi_encode_params(),
            next_stake.abi_encode_params()
        );
        assert_eq!(lc.getVersion().call().await?.majorVersion, 2);
        assert_eq!(lc.blocksPerEpoch().call().await?._0, blocks_per_epoch);
        assert_eq!(lc.epochStartBlock().call().await?._0, epoch_start_block);
        assert_eq!(
            lc.stateHistoryRetentionPeriod().call().await?._0,
            state_history_retention_period
        );

        // test mock-specific functions
        if is_mock {
            // recast to mock
            let lc_mock = LightClientV2Mock::new(lc_proxy_addr, &provider);
            let new_blocks_per_epoch = blocks_per_epoch + 10;
            lc_mock
                .setBlocksPerEpoch(new_blocks_per_epoch)
                .send()
                .await?
                .watch()
                .await?;
            assert_eq!(
                new_blocks_per_epoch,
                lc_mock.blocksPerEpoch().call().await?._0
            );
        }
        Ok(())
    }

    #[tokio::test]
    async fn test_upgrade_light_client_to_v2() -> Result<()> {
        setup_test();
        test_upgrade_light_client_to_v2_helper(false).await
    }

    #[tokio::test]
    async fn test_upgrade_mock_light_client_v2() -> Result<()> {
        setup_test();
        test_upgrade_light_client_to_v2_helper(true).await
    }
    #[derive(Debug, Clone, Copy)]
    pub enum RunMode {
        DryRun,
        RealRun,
    }

    #[derive(Debug, Clone, Copy)]
    pub enum UpgradeCount {
        Once,
        Twice,
    }

    #[derive(Debug, Clone, Copy)]
    pub struct UpgradeTestOptions {
        pub is_mock: bool,
        pub run_mode: RunMode,
        pub upgrade_count: UpgradeCount,
    }
    // This test is used to test the upgrade of the LightClientProxy via the multisig wallet
    // It only tests the upgrade proposal via the typescript script and thus requires the upgrade proposal to be sent to a real network
    // However, the contracts are deployed on anvil, so the test will pass even if the upgrade proposal is not executed
    // The test assumes that there is a file .env.deployer.rs.test in the root directory:
    // Ensure that the private key has proposal rights on the Safe Multisig Wallet and the SDK supports the network
    async fn test_upgrade_light_client_to_v2_multisig_owner_helper(
        options: UpgradeTestOptions,
    ) -> Result<()> {
        let mut sepolia_rpc_url = "http://localhost:8545".to_string();
        let mut multisig_admin = Address::random();
        let mut mnemonic =
            "test test test test test test test test test test test junk".to_string();
        let mut account_index = 0;
        let anvil = Anvil::default().spawn();
        let dry_run = matches!(options.run_mode, RunMode::DryRun);
        if !dry_run {
            dotenvy::from_filename_override(".env.deployer.rs.test").ok();

            for item in dotenvy::from_filename_iter(".env.deployer.rs.test")
                .expect("Failed to read .env.deployer.rs.test")
            {
                let (key, val) = item?;
                if key == "ESPRESSO_SEQUENCER_L1_PROVIDER" {
                    sepolia_rpc_url = val.to_string();
                } else if key == "ESPRESSO_SEQUENCER_ETH_MULTISIG_ADDRESS" {
                    multisig_admin = val.parse::<Address>()?;
                } else if key == "ESPRESSO_SEQUENCER_ETH_MNEMONIC" {
                    mnemonic = val.to_string();
                } else if key == "ESPRESSO_DEPLOYER_ACCOUNT_INDEX" {
                    account_index = val.parse::<u32>()?;
                }
            }

            if sepolia_rpc_url.is_empty() || multisig_admin.is_zero() {
                panic!(
                    "ESPRESSO_SEQUENCER_L1_PROVIDER and ESPRESSO_SEQUENCER_ETH_MULTISIG_ADDRESS \
                     must be set in .env.deployer.rs.test"
                );
            }
        }

        let mut contracts = Contracts::new();
        let blocks_per_epoch = 10; // for test
        let epoch_start_block = 22;
        let admin_signer = MnemonicBuilder::<English>::default()
            .phrase(mnemonic)
            .index(account_index)
            .expect("wrong mnemonic or index")
            .build()?;
        let admin = admin_signer.address();
        let provider = if !dry_run {
            ProviderBuilder::new()
                .wallet(admin_signer)
                .connect(&sepolia_rpc_url)
                .await?
        } else {
            ProviderBuilder::new()
                .wallet(admin_signer)
                .connect(&anvil.endpoint())
                .await?
        };

        // prepare `initialize()` input
        let genesis_state = LightClientStateSol::dummy_genesis();
        let genesis_stake = StakeTableStateSol::dummy_genesis();

        let prover = Address::random();

        // deploy proxy and V1
        let lc_proxy_addr = deploy_light_client_proxy(
            &provider,
            &mut contracts,
            false,
            genesis_state.clone(),
            genesis_stake.clone(),
            admin,
            Some(prover),
        )
        .await?;
        if matches!(options.upgrade_count, UpgradeCount::Twice) {
            // upgrade to v2
            upgrade_light_client_v2(
                &provider,
                &mut contracts,
                options.is_mock,
                blocks_per_epoch,
                epoch_start_block,
            )
            .await?;
        }

        // transfer ownership to multisig
        let _receipt = transfer_ownership(
            &provider,
            Contract::LightClientProxy,
            lc_proxy_addr,
            multisig_admin,
        )
        .await?;
        let lc = LightClient::new(lc_proxy_addr, &provider);
        assert_eq!(lc.owner().call().await?._0, multisig_admin);

        // then send upgrade proposal to the multisig wallet
        let (result, success) = upgrade_light_client_v2_multisig_owner(
            &provider,
            &mut contracts,
            LightClientV2UpgradeParams {
                blocks_per_epoch,
                epoch_start_block,
            },
            options.is_mock,
            sepolia_rpc_url.clone(),
            Some(dry_run),
        )
        .await?;
        tracing::info!(
            "Result when trying to upgrade LightClientProxy via the multisig wallet: {:?}",
            result
        );
        assert!(success);
        if dry_run {
            let data: serde_json::Value = serde_json::from_str(&result)?;
            assert_eq!(data["rpcUrl"], sepolia_rpc_url);
            assert_eq!(data["safeAddress"], multisig_admin.to_string());
            assert_eq!(data["proxyAddress"], lc_proxy_addr.to_string());

            let expected_init_data = if matches!(options.upgrade_count, UpgradeCount::Twice) {
                "0x" // no init data for the second upgrade because the proxy was already initialized
            } else {
                &LightClientV2::new(lc_proxy_addr, &provider)
                    .initializeV2(blocks_per_epoch, epoch_start_block)
                    .calldata()
                    .to_owned()
                    .to_string()
            };

            assert_eq!(data["initData"], expected_init_data.to_string());
            assert_eq!(data["useHardwareWallet"], false);
        }
        // v1 state persistence cannot be tested here because the upgrade proposal is not yet executed
        // One has to test that the upgrade proposal is available via the Safe UI
        // and then test that the v1 state is persisted
        Ok(())
    }

    #[tokio::test]
    async fn test_upgrade_light_client_to_v2_multisig_owner_dry_run() -> Result<()> {
        test_upgrade_light_client_to_v2_multisig_owner_helper(UpgradeTestOptions {
            is_mock: false,
            run_mode: RunMode::DryRun,
            upgrade_count: UpgradeCount::Once,
        })
        .await
    }

    // We expect no init data for the second upgrade because the proxy was already initialized
    #[tokio::test]
    async fn test_upgrade_light_client_to_v2_twice_multisig_owner_dry_run() -> Result<()> {
        test_upgrade_light_client_to_v2_multisig_owner_helper(UpgradeTestOptions {
            is_mock: false,
            run_mode: RunMode::DryRun,
            upgrade_count: UpgradeCount::Twice,
        })
        .await
    }

    #[tokio::test]
    #[ignore]
    async fn test_upgrade_light_client_to_v2_multisig_owner_live_eth_network() -> Result<()> {
        test_upgrade_light_client_to_v2_multisig_owner_helper(UpgradeTestOptions {
            is_mock: false,
            run_mode: RunMode::RealRun,
            upgrade_count: UpgradeCount::Once,
        })
        .await
    }

    #[tokio::test]
    async fn test_deploy_token_proxy() -> Result<()> {
        setup_test();
        let provider = ProviderBuilder::new().on_anvil_with_wallet();
        let mut contracts = Contracts::new();

        let init_recipient = provider.get_accounts().await?[0];
        let rand_owner = Address::random();
        let initial_supply = U256::from(3590000000u64);
        let name = "Espresso";
        let symbol = "ESP";

        let addr = deploy_token_proxy(
            &provider,
            &mut contracts,
            rand_owner,
            init_recipient,
            initial_supply,
            name,
            symbol,
        )
        .await?;
        let token = EspToken::new(addr, &provider);

        assert_eq!(token.owner().call().await?._0, rand_owner);
        let total_supply = token.totalSupply().call().await?._0;
        assert_eq!(
            total_supply,
            parse_ether(&initial_supply.to_string()).unwrap()
        );
        assert_eq!(
            token.balanceOf(init_recipient).call().await?._0,
            total_supply,
        );
        assert_eq!(token.name().call().await?._0, name);
        assert_eq!(token.symbol().call().await?._0, symbol);

        Ok(())
    }

    #[tokio::test]
    async fn test_deploy_stake_table_proxy() -> Result<()> {
        setup_test();
        let provider = ProviderBuilder::new().on_anvil_with_wallet();
        let mut contracts = Contracts::new();

        // deploy token
        let init_recipient = provider.get_accounts().await?[0];
        let token_owner = Address::random();
        let token_name = "Espresso";
        let token_symbol = "ESP";
        let initial_supply = U256::from(3590000000u64);
        let token_addr = deploy_token_proxy(
            &provider,
            &mut contracts,
            token_owner,
            init_recipient,
            initial_supply,
            token_name,
            token_symbol,
        )
        .await?;

        // deploy light client
        let lc_addr = deploy_light_client_contract(&provider, &mut contracts, false).await?;

        // deploy stake table
        let exit_escrow_period = U256::from(1000);
        let owner = init_recipient;
        let stake_table_addr = deploy_stake_table_proxy(
            &provider,
            &mut contracts,
            token_addr,
            lc_addr,
            exit_escrow_period,
            owner,
        )
        .await?;
        let stake_table = StakeTable::new(stake_table_addr, &provider);

        assert_eq!(
            stake_table.exitEscrowPeriod().call().await?._0,
            exit_escrow_period
        );
        assert_eq!(stake_table.owner().call().await?._0, owner);
        assert_eq!(stake_table.token().call().await?._0, token_addr);
        assert_eq!(stake_table.lightClient().call().await?._0, lc_addr);
        Ok(())
    }

    #[tokio::test]
    async fn test_upgrade_stake_table_v2() -> Result<()> {
        setup_test();
        let provider = ProviderBuilder::new().on_anvil_with_wallet();
        let mut contracts = Contracts::new();

        // deploy token
        let init_recipient = provider.get_accounts().await?[0];
        let token_owner = Address::random();
        let token_name = "Espresso";
        let token_symbol = "ESP";
        let initial_supply = U256::from(3590000000u64);
        let token_addr = deploy_token_proxy(
            &provider,
            &mut contracts,
            token_owner,
            init_recipient,
            initial_supply,
            token_name,
            token_symbol,
        )
        .await?;

        // deploy light client
        let lc_addr = deploy_light_client_contract(&provider, &mut contracts, false).await?;

        // deploy stake table
        let exit_escrow_period = U256::from(1000);
        let owner = init_recipient;
        let stake_table_addr = deploy_stake_table_proxy(
            &provider,
            &mut contracts,
            token_addr,
            lc_addr,
            exit_escrow_period,
            owner,
        )
        .await?;
        let stake_table_v1 = StakeTable::new(stake_table_addr, &provider);
        assert_eq!(stake_table_v1.getVersion().call().await?, (1, 0, 0).into());

        // upgrade to v2
        let pauser = Address::random();
        upgrade_stake_table_v2(&provider, &mut contracts, pauser, owner).await?;

        let stake_table_v2 = StakeTableV2::new(stake_table_addr, &provider);

        assert_eq!(stake_table_v2.getVersion().call().await?, (2, 0, 0).into());
        assert_eq!(stake_table_v2.owner().call().await?._0, owner);
        assert_eq!(stake_table_v2.token().call().await?._0, token_addr);
        assert_eq!(stake_table_v2.lightClient().call().await?._0, lc_addr);

        // get pauser role
        let pauser_role = stake_table_v2.PAUSER_ROLE().call().await?._0;
        assert!(stake_table_v2.hasRole(pauser_role, pauser).call().await?._0,);

        // get admin role
        let admin_role = stake_table_v2.DEFAULT_ADMIN_ROLE().call().await?._0;
        assert!(stake_table_v2.hasRole(admin_role, owner).call().await?._0,);
        Ok(())
    }

    // This test is used to test the upgrade of the StakeTableProxy via the multisig wallet
    // It only tests the upgrade proposal via the typescript script and thus requires the upgrade proposal to be sent to a real network
    // However, the contracts are deployed on anvil, so the test will pass even if the upgrade proposal is not executed
    // The test assumes that there is a file .env.deployer.rs.test in the root directory with the following variables:
    // RPC_URL=
    // SAFE_MULTISIG_ADDRESS=0x0000000000000000000000000000000000000000
    // SAFE_ORCHESTRATOR_PRIVATE_KEY=0x0000000000000000000000000000000000000000000000000000000000000000
    // Ensure that the private key has proposal rights on the Safe Multisig Wallet and the SDK supports the network
    async fn test_upgrade_stake_table_to_v2_multisig_owner_helper(dry_run: bool) -> Result<()> {
        let mut sepolia_rpc_url = "http://localhost:8545".to_string();
        let mut multisig_admin = Address::random();
        let provider = ProviderBuilder::new().on_anvil_with_wallet();
        let mut contracts = Contracts::new();
        let init_recipient = provider.get_accounts().await?[0];
        let token_owner = Address::random();
        let initial_supply = U256::from(3590000000u64);

        if !dry_run {
            dotenvy::from_filename_override(".env.deployer.rs.test").ok();

            for item in dotenvy::from_filename_iter(".env.deployer.rs.test")
                .expect("Failed to read .env.deployer.rs.test")
            {
                let (key, val) = item?;
                if key == "RPC_URL" {
                    sepolia_rpc_url = val.to_string();
                } else if key == "SAFE_MULTISIG_ADDRESS" {
                    multisig_admin = val.parse::<Address>()?;
                }
            }

            if sepolia_rpc_url.is_empty() || multisig_admin.is_zero() {
                panic!("RPC_URL and SAFE_MULTISIG_ADDRESS must be set in .env.deployer.rs.test");
            }
        }

        // deploy proxy and V1
        let token_addr = deploy_token_proxy(
            &provider,
            &mut contracts,
            token_owner,
            init_recipient,
            initial_supply,
            "Espresso",
            "ESP",
        )
        .await?;
        let lc_addr = deploy_light_client_contract(&provider, &mut contracts, false).await?;
        let exit_escrow_period = U256::from(1000);
        let owner = init_recipient;
        let stake_table_proxy_addr = deploy_stake_table_proxy(
            &provider,
            &mut contracts,
            token_addr,
            lc_addr,
            exit_escrow_period,
            owner,
        )
        .await?;
        // transfer ownership to multisig
        let _receipt = transfer_ownership(
            &provider,
            Contract::StakeTableProxy,
            stake_table_proxy_addr,
            multisig_admin,
        )
        .await?;
        let stake_table = StakeTable::new(stake_table_proxy_addr, &provider);
        assert_eq!(stake_table.owner().call().await?._0, multisig_admin);
        // then send upgrade proposal to the multisig wallet
        let pauser = Address::random();
        let (result, success) = upgrade_stake_table_v2_multisig_owner(
            &provider,
            &mut contracts,
            sepolia_rpc_url,
            multisig_admin,
            pauser,
            Some(dry_run),
        )
        .await?;
        tracing::info!(
            "Result when trying to upgrade StakeTableProxy via the multisig wallet: {:?}",
            result
        );
        assert!(success);

        // v1 state persistence cannot be tested here because the upgrade proposal is not yet executed
        // One has to test that the upgrade proposal is available via the Safe UI
        // and then test that the v1 state is persisted
        Ok(())
    }

    #[tokio::test]
    async fn test_upgrade_stake_table_to_v2_multisig_owner_dry_run() -> Result<()> {
        test_upgrade_stake_table_to_v2_multisig_owner_helper(true).await
    }

    #[tokio::test]
<<<<<<< HEAD
=======
    async fn test_deploy_ops_timelock() -> Result<()> {
        setup_test();
        let provider = ProviderBuilder::new().on_anvil_with_wallet();
        let mut contracts = Contracts::new();

        // Setup test parameters
        let min_delay = U256::from(86400); // 1 day in seconds
        let admin = provider.get_accounts().await?[0];
        let proposers = vec![Address::random()];
        let executors = vec![Address::random()];

        let timelock_addr = deploy_ops_timelock(
            &provider,
            &mut contracts,
            min_delay,
            proposers.clone(),
            executors.clone(),
            admin,
        )
        .await?;

        // Verify deployment
        let timelock = OpsTimelock::new(timelock_addr, &provider);
        assert_eq!(timelock.getMinDelay().call().await?._0, min_delay);

        // Verify initialization parameters
        assert_eq!(timelock.getMinDelay().call().await?._0, min_delay);
        assert!(
            timelock
                .hasRole(timelock.PROPOSER_ROLE().call().await?._0, proposers[0])
                .call()
                .await?
                ._0
        );
        assert!(
            timelock
                .hasRole(timelock.EXECUTOR_ROLE().call().await?._0, executors[0])
                .call()
                .await?
                ._0
        );

        // test that the admin is in the default admin role where DEFAULT_ADMIN_ROLE = 0x00
        let default_admin_role = U256::ZERO;
        assert!(
            timelock
                .hasRole(default_admin_role.into(), admin)
                .call()
                .await?
                ._0
        );
        Ok(())
    }

    #[tokio::test]
    async fn test_deploy_safe_exit_timelock() -> Result<()> {
        setup_test();
        let provider = ProviderBuilder::new().on_anvil_with_wallet();
        let mut contracts = Contracts::new();

        // Setup test parameters
        let min_delay = U256::from(86400); // 1 day in seconds
        let admin = provider.get_accounts().await?[0];
        let proposers = vec![Address::random()];
        let executors = vec![Address::random()];

        let timelock_addr = deploy_safe_exit_timelock(
            &provider,
            &mut contracts,
            min_delay,
            proposers.clone(),
            executors.clone(),
            admin,
        )
        .await?;

        // Verify deployment
        let timelock = SafeExitTimelock::new(timelock_addr, &provider);
        assert_eq!(timelock.getMinDelay().call().await?._0, min_delay);

        // Verify initialization parameters
        assert_eq!(timelock.getMinDelay().call().await?._0, min_delay);
        assert!(
            timelock
                .hasRole(timelock.PROPOSER_ROLE().call().await?._0, proposers[0])
                .call()
                .await?
                ._0
        );
        assert!(
            timelock
                .hasRole(timelock.EXECUTOR_ROLE().call().await?._0, executors[0])
                .call()
                .await?
                ._0
        );

        // test that the admin is in the default admin role where DEFAULT_ADMIN_ROLE = 0x00
        let default_admin_role = U256::ZERO;
        assert!(
            timelock
                .hasRole(default_admin_role.into(), admin)
                .call()
                .await?
                ._0
        );
        Ok(())
    }

    #[tokio::test]
>>>>>>> 933bc87a
    async fn test_upgrade_esp_token_v2() -> Result<()> {
        setup_test();
        let provider = ProviderBuilder::new().on_anvil_with_wallet();
        let mut contracts = Contracts::new();

        // deploy token
        let init_recipient = provider.get_accounts().await?[1];
        let token_owner = provider.get_accounts().await?[0];
        let token_name = "Espresso Token";
        let token_symbol = "ESP";
        let initial_supply = U256::from(3590000000u64);
        let token_proxy_addr = deploy_token_proxy(
            &provider,
            &mut contracts,
            token_owner,
            init_recipient,
            initial_supply,
            token_name,
            token_symbol,
        )
        .await?;
        let esp_token = EspToken::new(token_proxy_addr, &provider);
        assert_eq!(esp_token.name().call().await?._0, token_name);

        // upgrade to v2
        upgrade_esp_token_v2(&provider, &mut contracts).await?;

        let esp_token_v2 = EspTokenV2::new(token_proxy_addr, &provider);

        assert_eq!(esp_token_v2.getVersion().call().await?, (2, 0, 0).into());
        assert_eq!(esp_token_v2.owner().call().await?._0, token_owner);

        // name is hardcoded in the EspTokenV2 contract
        assert_eq!(esp_token_v2.name().call().await?._0, "Espresso");
        assert_eq!(esp_token_v2.symbol().call().await?._0, "ESP");
        assert_eq!(esp_token_v2.decimals().call().await?._0, 18);

        let initial_supply_in_wei = parse_ether(&initial_supply.to_string()).unwrap();
        assert_eq!(
            esp_token_v2.totalSupply().call().await?._0,
            initial_supply_in_wei
        );
        assert_eq!(
            esp_token_v2.balanceOf(init_recipient).call().await?._0,
            initial_supply_in_wei
        );
        assert_eq!(
            esp_token_v2.balanceOf(token_owner).call().await?._0,
            U256::ZERO
        );

        Ok(())
    }

    // We expect no init data for the upgrade because there is no reinitializer for v2
    #[tokio::test]
    async fn test_upgrade_esp_token_v2_multisig_owner_dry_run() -> Result<()> {
        test_upgrade_esp_token_v2_multisig_owner_helper(UpgradeTestOptions {
            is_mock: false,
            run_mode: RunMode::DryRun,
            upgrade_count: UpgradeCount::Once,
        })
        .await
    }

    // This test is used to test the upgrade of the EspTokenProxy via the multisig wallet
    // It only tests the upgrade proposal via the typescript script and thus requires the upgrade proposal to be sent to a real network
    // However, the contracts are deployed on anvil, so the test will pass even if the upgrade proposal is not executed
    // The test assumes that there is a file .env.deployer.rs.test in the root directory:
    // Ensure that the private key has proposal rights on the Safe Multisig Wallet and the SDK supports the network
    async fn test_upgrade_esp_token_v2_multisig_owner_helper(
        options: UpgradeTestOptions,
    ) -> Result<()> {
        let mut sepolia_rpc_url = "http://localhost:8545".to_string();
        let mut multisig_admin = Address::random();
        let mut mnemonic =
            "test test test test test test test test test test test junk".to_string();
        let mut account_index = 0;
        let anvil = Anvil::default().spawn();
        let dry_run = matches!(options.run_mode, RunMode::DryRun);

        if !dry_run {
            dotenvy::from_filename_override(".env.deployer.rs.test").ok();

            for item in dotenvy::from_filename_iter(".env.deployer.rs.test")
                .expect("Failed to read .env.deployer.rs.test")
            {
                let (key, val) = item?;
                if key == "ESPRESSO_SEQUENCER_L1_PROVIDER" {
                    sepolia_rpc_url = val.to_string();
                } else if key == "ESPRESSO_SEQUENCER_ETH_MULTISIG_ADDRESS" {
                    multisig_admin = val.parse::<Address>()?;
                } else if key == "ESPRESSO_SEQUENCER_ETH_MNEMONIC" {
                    mnemonic = val.to_string();
                } else if key == "ESPRESSO_DEPLOYER_ACCOUNT_INDEX" {
                    account_index = val.parse::<u32>()?;
                }
            }

            if sepolia_rpc_url.is_empty() || multisig_admin.is_zero() {
                panic!(
                    "ESPRESSO_SEQUENCER_L1_PROVIDER and ESPRESSO_SEQUENCER_ETH_MULTISIG_ADDRESS \
                     must be set in .env.deployer.rs.test"
                );
            }
        }

        let mut contracts = Contracts::new();
        let admin_signer = MnemonicBuilder::<English>::default()
            .phrase(mnemonic)
            .index(account_index)
            .expect("wrong mnemonic or index")
            .build()?;
        let admin = admin_signer.address();
        let provider = if !dry_run {
            ProviderBuilder::new()
                .wallet(admin_signer)
                .connect(&sepolia_rpc_url)
                .await?
        } else {
            ProviderBuilder::new()
                .wallet(admin_signer)
                .connect(&anvil.endpoint())
                .await?
        };
        let init_recipient = provider.get_accounts().await?[0];
        let initial_supply = U256::from(3590000000u64);
        let token_name = "Espresso";
        let token_symbol = "ESP";

        // deploy proxy and V1
        let esp_token_proxy_addr = deploy_token_proxy(
            &provider,
            &mut contracts,
            admin,
            init_recipient,
            initial_supply,
            token_name,
            token_symbol,
        )
        .await?;
        if matches!(options.upgrade_count, UpgradeCount::Twice) {
            // upgrade to v2
            upgrade_esp_token_v2(&provider, &mut contracts).await?;
        }

        // transfer ownership to multisig
        let _receipt = transfer_ownership(
            &provider,
            Contract::EspTokenProxy,
            esp_token_proxy_addr,
            multisig_admin,
        )
        .await?;
        let esp_token = EspToken::new(esp_token_proxy_addr, &provider);
        assert_eq!(esp_token.owner().call().await?._0, multisig_admin);

        // then send upgrade proposal to the multisig wallet
        let (result, success) = upgrade_esp_token_v2_multisig_owner(
            &provider,
            &mut contracts,
            sepolia_rpc_url.clone(),
            Some(dry_run),
        )
        .await?;
        tracing::info!(
            "Result when trying to upgrade EspTokenProxy via the multisig wallet: {:?}",
            result
        );
        assert!(success);
        if dry_run {
            let data: serde_json::Value = serde_json::from_str(&result)?;
            assert_eq!(data["rpcUrl"], sepolia_rpc_url);
            assert_eq!(data["safeAddress"], multisig_admin.to_string());
            assert_eq!(data["proxyAddress"], esp_token_proxy_addr.to_string());
            assert_eq!(data["initData"], "0x");
            assert_eq!(data["useHardwareWallet"], false);
        }
        // v1 state persistence cannot be tested here because the upgrade proposal is not yet executed
        // One has to test that the upgrade proposal is available via the Safe UI
        // and then test that the v1 state is persisted
        Ok(())
    }

    #[tokio::test]
    async fn test_deploy_timelock() -> Result<()> {
        setup_test();
        let provider = ProviderBuilder::new().on_anvil_with_wallet();
        let mut contracts = Contracts::new();

        // Setup test parameters
        let min_delay = U256::from(86400); // 1 day in seconds
        let admin = provider.get_accounts().await?[0];
        let proposers = vec![Address::random()];
        let executors = vec![Address::random()];

        let timelock_addr = deploy_timelock(
            &provider,
            &mut contracts,
            min_delay,
            proposers.clone(),
            executors.clone(),
            admin,
        )
        .await?;

        // Verify deployment
        let timelock = Timelock::new(timelock_addr, &provider);
        assert_eq!(timelock.getMinDelay().call().await?._0, min_delay);

        // Verify initialization parameters
        assert_eq!(timelock.getMinDelay().call().await?._0, min_delay);
        assert!(
            timelock
                .hasRole(timelock.PROPOSER_ROLE().call().await?._0, proposers[0])
                .call()
                .await?
                ._0
        );
        assert!(
            timelock
                .hasRole(timelock.EXECUTOR_ROLE().call().await?._0, executors[0])
                .call()
                .await?
                ._0
        );

        // test that the admin is in the default admin role where DEFAULT_ADMIN_ROLE = 0x00
        let default_admin_role = U256::ZERO;
        assert!(
            timelock
                .hasRole(default_admin_role.into(), admin)
                .call()
                .await?
                ._0
        );
        Ok(())
    }

    async fn test_transfer_ownership_helper(
        contract_type: Contract,
        options: UpgradeTestOptions,
    ) -> Result<()> {
        assert!(
            std::path::Path::new("../../../scripts/multisig-upgrade-entrypoint").exists(),
            "Script not found!"
        );
        let mut sepolia_rpc_url = "http://127.0.0.1:8545".to_string();
        let mut multisig_admin = Address::random();
        let mut timelock = Address::random();
        let mut mnemonic =
            "test test test test test test test test test test test junk".to_string();
        let mut account_index = 0;
        let anvil = Anvil::default().spawn();
        let dry_run = matches!(options.run_mode, RunMode::DryRun);
        if !dry_run {
            dotenvy::from_filename_override(".env.deployer.rs.test").ok();

            for item in dotenvy::from_filename_iter(".env.deployer.rs.test")
                .expect("Failed to read .env.deployer.rs.test")
            {
                let (key, val) = item?;
                if key == "ESPRESSO_SEQUENCER_L1_PROVIDER" {
                    sepolia_rpc_url = val.to_string();
                } else if key == "ESPRESSO_SEQUENCER_ETH_MULTISIG_ADDRESS" {
                    multisig_admin = val.parse::<Address>()?;
                } else if key == "ESPRESSO_SEQUENCER_ETH_MNEMONIC" {
                    mnemonic = val.to_string();
                } else if key == "ESPRESSO_DEPLOYER_ACCOUNT_INDEX" {
                    account_index = val.parse::<u32>()?;
                } else if key == "ESPRESSO_SEQUENCER_TIMELOCK_CONTROLLER_ADDRESS" {
                    timelock = val.parse::<Address>()?;
                }
            }

            if sepolia_rpc_url.is_empty() || multisig_admin.is_zero() || timelock.is_zero() {
                panic!("ESPRESSO_SEQUENCER_L1_PROVIDER, ESPRESSO_SEQUENCER_ETH_MULTISIG_ADDRESS, ESPRESSO_SEQUENCER_TIMELOCK_CONTROLLER_ADDRESS must be set in .env.deployer.rs.test");
            }
        }

        let mut contracts = Contracts::new();
        let admin_signer = MnemonicBuilder::<English>::default()
            .phrase(mnemonic)
            .index(account_index)
            .expect("wrong mnemonic or index")
            .build()?;
        let admin = admin_signer.address();
        let provider = if !dry_run {
            ProviderBuilder::new()
                .wallet(admin_signer)
                .connect(&sepolia_rpc_url)
                .await?
        } else {
            ProviderBuilder::new()
                .wallet(admin_signer)
                .connect(&anvil.endpoint())
                .await?
        };

        // prepare `initialize()` input
        let genesis_state = LightClientStateSol::dummy_genesis();
        let genesis_stake = StakeTableStateSol::dummy_genesis();

        let prover = Address::random();

        // deploy proxy and V1
        let proxy_addr = match contract_type {
            Contract::LightClientProxy => {
                deploy_light_client_proxy(
                    &provider,
                    &mut contracts,
                    false,
                    genesis_state.clone(),
                    genesis_stake.clone(),
                    admin,
                    Some(prover),
                )
                .await?
            },
            Contract::FeeContractProxy => {
                deploy_fee_contract_proxy(&provider, &mut contracts, admin).await?
            },
            Contract::EspTokenProxy => {
                deploy_token_proxy(
                    &provider,
                    &mut contracts,
                    admin,
                    multisig_admin,
                    U256::from(0u64),
                    "Test",
                    "TEST",
                )
                .await?
            },
            Contract::StakeTableProxy => {
                let token_addr = deploy_token_proxy(
                    &provider,
                    &mut contracts,
                    admin,
                    admin,
                    U256::from(0u64),
                    "Test",
                    "TEST",
                )
                .await?;
                let light_client_addr = Address::random();
                deploy_stake_table_proxy(
                    &provider,
                    &mut contracts,
                    token_addr,
                    light_client_addr,
                    U256::from(0u64),
                    admin,
                )
                .await?
            },
            _ => anyhow::bail!("Not a proxy contract, can't transfer ownership"),
        };

        // transfer ownership to multisig
        let _receipt =
            transfer_ownership(&provider, contract_type, proxy_addr, multisig_admin).await?;
        assert_eq!(
            OwnableUpgradeable::new(proxy_addr, &provider)
                .owner()
                .call()
                .await?
                ._0,
            multisig_admin
        );

        // then send transfer ownership proposal to the multisig wallet
        let result = proposals::transfer_ownership_from_multisig_to_timelock(
            &provider,
            &mut contracts,
            contract_type,
            proposals::TransferOwnershipParams {
                new_owner: timelock,
                rpc_url: sepolia_rpc_url.clone(),
                safe_addr: multisig_admin,
                use_hardware_wallet: false,
                dry_run,
            },
        )
        .await?;
        assert!(result.status.success());
        tracing::info!("Transfer ownership output: {:?}", result);

        let stdout = String::from_utf8_lossy(&result.stdout);
        let first_line = stdout.lines().next().unwrap();
        let data: serde_json::Value = serde_json::from_str(first_line)?;
        assert_eq!(data["rpcUrl"], sepolia_rpc_url);
        assert_eq!(data["safeAddress"], multisig_admin.to_string());

        let expected_init_data = match contract_type {
            Contract::LightClientProxy => LightClient::new(proxy_addr, &provider)
                .transferOwnership(timelock)
                .calldata()
                .to_string(),
            Contract::FeeContractProxy => FeeContract::new(proxy_addr, &provider)
                .transferOwnership(timelock)
                .calldata()
                .to_string(),
            Contract::EspTokenProxy => EspToken::new(proxy_addr, &provider)
                .transferOwnership(timelock)
                .calldata()
                .to_string(),
            Contract::StakeTableProxy => StakeTable::new(proxy_addr, &provider)
                .transferOwnership(timelock)
                .calldata()
                .to_string(),
            _ => "0x".to_string(),
        };

        assert_eq!(data["initData"], expected_init_data);
        assert_eq!(data["useHardwareWallet"], false);
        // }
        // v1 state persistence cannot be tested here because the upgrade proposal is not yet executed
        // One has to test that the upgrade proposal is available via the Safe UI
        // and then test that the v1 state is persisted
        Ok(())
    }

    #[tokio::test]
    async fn test_transfer_ownership_light_client_proxy() -> Result<()> {
        test_transfer_ownership_helper(
            Contract::LightClientProxy,
            UpgradeTestOptions {
                is_mock: false,
                run_mode: RunMode::DryRun,
                upgrade_count: UpgradeCount::Once,
            },
        )
        .await
    }

    #[tokio::test]
    async fn test_transfer_ownership_fee_contract_proxy() -> Result<()> {
        test_transfer_ownership_helper(
            Contract::FeeContractProxy,
            UpgradeTestOptions {
                is_mock: false,
                run_mode: RunMode::DryRun,
                upgrade_count: UpgradeCount::Once,
            },
        )
        .await
    }

    #[tokio::test]
    #[ignore]
    async fn test_transfer_ownership_fee_contract_proxy_real_proposal() -> Result<()> {
        println!("Starting test_transfer_ownership_fee_contract_proxy_real_proposal");
        tracing::info!("Starting test_transfer_ownership_fee_contract_proxy_real_proposal");

        test_transfer_ownership_helper(
            Contract::FeeContractProxy,
            UpgradeTestOptions {
                is_mock: false,
                run_mode: RunMode::RealRun,
                upgrade_count: UpgradeCount::Once,
            },
        )
        .await
    }

    #[tokio::test]
    async fn test_transfer_ownership_esp_token_proxy() -> Result<()> {
        test_transfer_ownership_helper(
            Contract::EspTokenProxy,
            UpgradeTestOptions {
                is_mock: false,
                run_mode: RunMode::DryRun,
                upgrade_count: UpgradeCount::Once,
            },
        )
        .await
    }

    #[tokio::test]
    async fn test_transfer_ownership_stake_table_proxy() -> Result<()> {
        test_transfer_ownership_helper(
            Contract::StakeTableProxy,
            UpgradeTestOptions {
                is_mock: false,
                run_mode: RunMode::DryRun,
                upgrade_count: UpgradeCount::Once,
            },
        )
        .await
    }
}<|MERGE_RESOLUTION|>--- conflicted
+++ resolved
@@ -2232,8 +2232,6 @@
     }
 
     #[tokio::test]
-<<<<<<< HEAD
-=======
     async fn test_deploy_ops_timelock() -> Result<()> {
         setup_test();
         let provider = ProviderBuilder::new().on_anvil_with_wallet();
@@ -2344,7 +2342,6 @@
     }
 
     #[tokio::test]
->>>>>>> 933bc87a
     async fn test_upgrade_esp_token_v2() -> Result<()> {
         setup_test();
         let provider = ProviderBuilder::new().on_anvil_with_wallet();
@@ -2621,7 +2618,11 @@
             }
 
             if sepolia_rpc_url.is_empty() || multisig_admin.is_zero() || timelock.is_zero() {
-                panic!("ESPRESSO_SEQUENCER_L1_PROVIDER, ESPRESSO_SEQUENCER_ETH_MULTISIG_ADDRESS, ESPRESSO_SEQUENCER_TIMELOCK_CONTROLLER_ADDRESS must be set in .env.deployer.rs.test");
+                panic!(
+                    "ESPRESSO_SEQUENCER_L1_PROVIDER, ESPRESSO_SEQUENCER_ETH_MULTISIG_ADDRESS, \
+                     ESPRESSO_SEQUENCER_TIMELOCK_CONTROLLER_ADDRESS must be set in \
+                     .env.deployer.rs.test"
+                );
             }
         }
 
