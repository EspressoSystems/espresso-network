--- conflicted
+++ resolved
@@ -179,16 +179,6 @@
     /// Use an already-deployed RewardClaim.sol proxy instead of deploying a new one.
     #[clap(long, env = Contract::RewardClaimProxy)]
     reward_claim_proxy: Option<Address>,
-}
-
-/// Upgrade parameters for different LightClient versions
-#[derive(Clone, Debug)]
-pub enum LightClientUpgrade {
-    V2 {
-        blocks_per_epoch: u64,
-        epoch_start_block: u64,
-    },
-    V3,
 }
 
 /// An identifier for a particular contract.
@@ -502,30 +492,28 @@
     Ok(lc_proxy_addr)
 }
 
-/// Unified function to upgrade the light client proxy to a specific version.
+/// Upgrade the light client proxy to use LightClientV2.
+/// Internally, first detect existence of proxy, then deploy LCV2, then upgrade and initializeV2.
+/// Internal to "deploy LCV2", we deploy PlonkVerifierV2 whose address will be used at LCV2 init time.
 /// Assumes:
 /// - the proxy is already deployed.
 /// - the proxy is owned by a regular EOA, not a multisig.
-/// - the proxy is not yet initialized for the target version
-pub async fn upgrade_light_client(
+/// - the proxy is not yet initialized for V2
+pub async fn upgrade_light_client_v2(
     provider: impl Provider,
     contracts: &mut Contracts,
     is_mock: bool,
-    upgrade: LightClientUpgrade,
+    blocks_per_epoch: u64,
+    epoch_start_block: u64,
 ) -> Result<TransactionReceipt> {
-    let Some(proxy_addr) = contracts.address(Contract::LightClientProxy) else {
-        return Err(anyhow!("LightClientProxy not found, can't upgrade"));
-    };
-
-    let proxy = LightClient::new(proxy_addr, &provider);
-    let state_history_retention_period = proxy.stateHistoryRetentionPeriod().call().await?._0;
-
-    match upgrade {
-        LightClientUpgrade::V2 {
-            blocks_per_epoch,
-            epoch_start_block,
-        } => {
-            // Deploy PlonkVerifierV2.sol
+    match contracts.address(Contract::LightClientProxy) {
+        // check if proxy already exists
+        None => Err(anyhow!("LightClientProxy not found, can't upgrade")),
+        Some(proxy_addr) => {
+            let proxy = LightClient::new(proxy_addr, &provider);
+            let state_history_retention_period =
+                proxy.stateHistoryRetentionPeriod().call().await?._0;
+            // first deploy PlonkVerifierV2.sol
             let pv2_addr = contracts
                 .deploy(
                     Contract::PlonkVerifierV2,
@@ -535,14 +523,30 @@
 
             assert!(is_contract(&provider, pv2_addr).await?);
 
-            // Deploy LightClientV2.sol with linked bytecode
+            // then deploy LightClientV2.sol
             let target_lcv2_bytecode = if is_mock {
                 LightClientV2Mock::BYTECODE.encode_hex()
             } else {
                 LightClientV2::BYTECODE.encode_hex()
             };
-            let lcv2_linked_bytecode = link_library_bytecode(&target_lcv2_bytecode, &pv2_addr)?;
-
+            let lcv2_linked_bytecode = {
+                match target_lcv2_bytecode
+                    .matches(LIBRARY_PLACEHOLDER_ADDRESS)
+                    .count()
+                {
+                    0 => return Err(anyhow!("lib placeholder not found")),
+                    1 => Bytes::from_hex(target_lcv2_bytecode.replacen(
+                        LIBRARY_PLACEHOLDER_ADDRESS,
+                        &pv2_addr.encode_hex(),
+                        1,
+                    ))?,
+                    _ => {
+                        return Err(anyhow!(
+                            "more than one lib placeholder found, consider using a different value"
+                        ))
+                    },
+                }
+            };
             let lcv2_addr = if is_mock {
                 let addr = LightClientV2Mock::deploy_builder(&provider)
                     .map(|req| req.with_deploy_code(lcv2_linked_bytecode))
@@ -560,22 +564,26 @@
                     .await?
             };
 
-            // Prepare init calldata and upgrade
+            // get owner of proxy
+            let owner = proxy.owner().call().await?;
+            let owner_addr = owner._0;
+            tracing::info!("Proxy owner: {owner_addr:#x}");
+
+            // prepare init calldata
             let lcv2 = LightClientV2::new(lcv2_addr, &provider);
             let init_data = lcv2
                 .initializeV2(blocks_per_epoch, epoch_start_block)
                 .calldata()
                 .to_owned();
-
+            // invoke upgrade on proxy
             let receipt = proxy
                 .upgradeToAndCall(lcv2_addr, init_data)
                 .send()
                 .await?
                 .get_receipt()
                 .await?;
-
             if receipt.inner.is_success() {
-                // Post deploy verification checks
+                // post deploy verification checks
                 let proxy_as_v2 = LightClientV2::new(proxy_addr, &provider);
                 assert_eq!(proxy_as_v2.getVersion().call().await?.majorVersion, 2);
                 assert_eq!(
@@ -590,112 +598,21 @@
                     proxy_as_v2.stateHistoryRetentionPeriod().call().await?._0,
                     state_history_retention_period
                 );
-                tracing::info!(%lcv2_addr, "LightClientProxy successfully upgraded to V2");
+                assert_eq!(
+                    proxy_as_v2.currentBlockNumber().call().await?._0,
+                    U256::from(provider.get_block_number().await?)
+                );
+
+                tracing::info!(%lcv2_addr, "LightClientProxy successfully upgrade to: ")
             } else {
-                tracing::error!("LightClientProxy V2 upgrade failed: {:?}", receipt);
+                tracing::error!("LightClientProxy upgrade failed: {:?}", receipt);
             }
 
             Ok(receipt)
         },
-        LightClientUpgrade::V3 => {
-            // Deploy PlonkVerifierV3.sol
-            let pv3_addr = contracts
-                .deploy(
-                    Contract::PlonkVerifierV3,
-                    PlonkVerifierV3::deploy_builder(&provider),
-                )
-                .await?;
-
-            assert!(is_contract(&provider, pv3_addr).await?);
-
-            // Deploy LightClientV3.sol with linked bytecode
-            // Note: V3 doesn't have a mock version, so we always deploy the real contract
-            let target_lcv3_bytecode = LightClientV3::BYTECODE.encode_hex();
-            let lcv3_linked_bytecode = link_library_bytecode(&target_lcv3_bytecode, &pv3_addr)?;
-
-            let lcv3_addr = contracts
-                .deploy(
-                    Contract::LightClientV3,
-                    LightClientV3::deploy_builder(&provider)
-                        .map(|req| req.with_deploy_code(lcv3_linked_bytecode)),
-                )
-                .await?;
-
-            // For V3, we may not need additional initialization data
-            let init_data = vec![].into();
-
-            let receipt = proxy
-                .upgradeToAndCall(lcv3_addr, init_data)
-                .send()
-                .await?
-                .get_receipt()
-                .await?;
-
-            if receipt.inner.is_success() {
-                // Post deploy verification checks
-                let proxy_as_v3 = LightClientV3::new(proxy_addr, &provider);
-                assert_eq!(proxy_as_v3.getVersion().call().await?.majorVersion, 3);
-                assert_eq!(
-                    proxy_as_v3.stateHistoryRetentionPeriod().call().await?._0,
-                    state_history_retention_period
-                );
-                tracing::info!(%lcv3_addr, "LightClientProxy successfully upgraded to V3");
-            } else {
-                tracing::error!("LightClientProxy V3 upgrade failed: {:?}", receipt);
-            }
-
-            Ok(receipt)
-        },
     }
 }
 
-<<<<<<< HEAD
-/// Helper function to link library bytecode
-fn link_library_bytecode(target_bytecode: &str, library_addr: &Address) -> Result<Bytes> {
-    match target_bytecode.matches(LIBRARY_PLACEHOLDER_ADDRESS).count() {
-        0 => Err(anyhow!("lib placeholder not found")),
-        1 => Ok(Bytes::from_hex(target_bytecode.replacen(
-            LIBRARY_PLACEHOLDER_ADDRESS,
-            &library_addr.encode_hex(),
-            1,
-        ))?),
-        _ => Err(anyhow!(
-            "more than one lib placeholder found, consider using a different value"
-        )),
-    }
-}
-
-/// Upgrade the light client proxy to use LightClientV2.
-/// This is a convenience wrapper around the unified upgrade_light_client function.
-/// Assumes:
-/// - the proxy is already deployed.
-/// - the proxy is owned by a regular EOA, not a multisig.
-/// - the proxy is not yet initialized for V2
-pub async fn upgrade_light_client_v2(
-    provider: impl Provider,
-    contracts: &mut Contracts,
-    is_mock: bool,
-    blocks_per_epoch: u64,
-    epoch_start_block: u64,
-) -> Result<TransactionReceipt> {
-    upgrade_light_client(
-        provider,
-        contracts,
-        is_mock,
-        LightClientUpgrade::V2 {
-            blocks_per_epoch,
-            epoch_start_block,
-        },
-    )
-    .await
-}
-
-/// Upgrade the light client proxy to use LightClientV3.
-/// This is a convenience wrapper around the unified upgrade_light_client function.
-/// Assumes:
-/// - the proxy is already deployed.
-/// - the proxy is owned by a regular EOA, not a multisig.
-=======
 /// Upgrade the light client proxy to use LightClientV3.
 /// Internally, first detect existence of proxy, then deploy LCV3, then upgrade and initializeV3.
 /// Internal to "deploy LCV3", we deploy PlonkVerifierV3 whose address will be used at LCV3 init time.
@@ -703,15 +620,11 @@
 /// - the proxy is already deployed.
 /// - the proxy is owned by a regular EOA, not a multisig.
 /// - the proxy is not yet initialized for V3
->>>>>>> b0f3f7c0
 pub async fn upgrade_light_client_v3(
     provider: impl Provider,
     contracts: &mut Contracts,
     is_mock: bool,
 ) -> Result<TransactionReceipt> {
-<<<<<<< HEAD
-    upgrade_light_client(provider, contracts, is_mock, LightClientUpgrade::V3).await
-=======
     match contracts.address(Contract::LightClientProxy) {
         // check if proxy already exists
         None => Err(anyhow!("LightClientProxy not found, can't upgrade")),
@@ -795,7 +708,6 @@
             Ok(receipt)
         },
     }
->>>>>>> b0f3f7c0
 }
 
 async fn already_initialized(
