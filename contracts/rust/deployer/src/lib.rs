--- conflicted
+++ resolved
@@ -1988,377 +1988,4 @@
         );
         Ok(())
     }
-
-    async fn test_transfer_ownership_helper(
-        contract_type: Contract,
-        options: UpgradeTestOptions,
-    ) -> Result<()> {
-        assert!(
-            std::path::Path::new("../../../scripts/multisig-upgrade-entrypoint").exists(),
-            "Script not found!"
-        );
-        let mut sepolia_rpc_url = "http://localhost:8545".to_string();
-        let mut multisig_admin = Address::random();
-        let mut timelock = Address::random();
-        let mut mnemonic =
-            "test test test test test test test test test test test junk".to_string();
-        let mut account_index = 0;
-        let anvil = Anvil::default().spawn();
-        let dry_run = matches!(options.run_mode, RunMode::DryRun);
-        if !dry_run {
-            dotenvy::from_filename_override(".env.deployer.rs.test").ok();
-
-            for item in dotenvy::from_filename_iter(".env.deployer.rs.test")
-                .expect("Failed to read .env.deployer.rs.test")
-            {
-                let (key, val) = item?;
-                if key == "ESPRESSO_SEQUENCER_L1_PROVIDER" {
-                    sepolia_rpc_url = val.to_string();
-                } else if key == "ESPRESSO_SEQUENCER_ETH_MULTISIG_ADDRESS" {
-                    multisig_admin = val.parse::<Address>()?;
-                } else if key == "ESPRESSO_SEQUENCER_ETH_MNEMONIC" {
-                    mnemonic = val.to_string();
-                } else if key == "ESPRESSO_DEPLOYER_ACCOUNT_INDEX" {
-                    account_index = val.parse::<u32>()?;
-                } else if key == "ESPRESSO_SEQUENCER_TIMELOCK_CONTROLLER_ADDRESS" {
-                    timelock = val.parse::<Address>()?;
-                }
-            }
-
-            if sepolia_rpc_url.is_empty() || multisig_admin.is_zero() || timelock.is_zero() {
-                panic!("ESPRESSO_SEQUENCER_L1_PROVIDER, ESPRESSO_SEQUENCER_ETH_MULTISIG_ADDRESS, ESPRESSO_SEQUENCER_TIMELOCK_CONTROLLER_ADDRESS must be set in .env.deployer.rs.test");
-            }
-        }
-
-        let mut contracts = Contracts::new();
-        let admin_signer = MnemonicBuilder::<English>::default()
-            .phrase(mnemonic)
-            .index(account_index)
-            .expect("wrong mnemonic or index")
-            .build()?;
-        let admin = admin_signer.address();
-        let provider = if !dry_run {
-            ProviderBuilder::new()
-                .wallet(admin_signer)
-                .connect(&sepolia_rpc_url)
-                .await?
-        } else {
-            ProviderBuilder::new()
-                .wallet(admin_signer)
-                .connect(&anvil.endpoint())
-                .await?
-        };
-
-        // prepare `initialize()` input
-        let genesis_state = LightClientStateSol::dummy_genesis();
-        let genesis_stake = StakeTableStateSol::dummy_genesis();
-
-        let prover = Address::random();
-
-        // deploy proxy and V1
-        let proxy_addr = match contract_type {
-            Contract::LightClientProxy => {
-                deploy_light_client_proxy(
-                    &provider,
-                    &mut contracts,
-                    false,
-                    genesis_state.clone(),
-                    genesis_stake.clone(),
-                    admin,
-                    Some(prover),
-                )
-                .await?
-            },
-            Contract::FeeContractProxy => {
-                deploy_fee_contract_proxy(&provider, &mut contracts, admin).await?
-            },
-            Contract::EspTokenProxy => {
-                deploy_token_proxy(
-                    &provider,
-                    &mut contracts,
-                    admin,
-                    multisig_admin,
-                    U256::from(0u64),
-                    "Test",
-                    "TEST",
-                )
-                .await?
-            },
-            Contract::StakeTableProxy => {
-                let token_addr = Address::random();
-                let light_client_addr = Address::random();
-                deploy_stake_table_proxy(
-                    &provider,
-                    &mut contracts,
-                    token_addr,
-                    light_client_addr,
-                    U256::from(0u64),
-                    multisig_admin,
-                )
-                .await?
-            },
-            _ => anyhow::bail!("Not a proxy contract, can't transfer ownership"),
-        };
-
-        // transfer ownership to multisig
-        let _receipt =
-            transfer_ownership(&provider, contract_type, proxy_addr, multisig_admin).await?;
-        assert_eq!(
-            OwnableUpgradeable::new(proxy_addr, &provider)
-                .owner()
-                .call()
-                .await?
-                ._0,
-            multisig_admin
-        );
-
-        // then send transfer ownership proposal to the multisig wallet
-        let (result, success) = transfer_ownership_from_multisig_to_timelock(
-            &provider,
-            &mut contracts,
-            contract_type,
-            sepolia_rpc_url.clone(),
-            multisig_admin,
-            false,
-            dry_run,
-            timelock,
-        )
-        .await?;
-        tracing::info!(
-            "Result when trying to transfer ownership of {} to the timelock: {:?}",
-            contract_type,
-            result
-        );
-        assert!(success);
-        if dry_run {
-            let data: serde_json::Value = serde_json::from_str(&result)?;
-            assert_eq!(data["rpcUrl"], sepolia_rpc_url);
-            assert_eq!(data["safeAddress"], multisig_admin.to_string());
-
-            let expected_init_data = match contract_type {
-                Contract::LightClientProxy => LightClient::new(proxy_addr, &provider)
-                    .transferOwnership(timelock)
-                    .calldata()
-                    .to_string(),
-                Contract::FeeContractProxy => FeeContract::new(proxy_addr, &provider)
-                    .transferOwnership(timelock)
-                    .calldata()
-                    .to_string(),
-                Contract::EspTokenProxy => EspToken::new(proxy_addr, &provider)
-                    .transferOwnership(timelock)
-                    .calldata()
-                    .to_string(),
-                Contract::StakeTableProxy => StakeTable::new(proxy_addr, &provider)
-                    .transferOwnership(timelock)
-                    .calldata()
-                    .to_string(),
-                _ => "0x".to_string(),
-            };
-
-            assert_eq!(data["initData"], expected_init_data);
-            assert_eq!(data["useHardwareWallet"], false);
-        }
-        // v1 state persistence cannot be tested here because the upgrade proposal is not yet executed
-        // One has to test that the upgrade proposal is available via the Safe UI
-        // and then test that the v1 state is persisted
-        Ok(())
-    }
-
-    #[tokio::test]
-    async fn test_transfer_ownership_light_client_proxy() -> Result<()> {
-        test_transfer_ownership_helper(
-            Contract::LightClientProxy,
-            UpgradeTestOptions {
-                is_mock: false,
-                run_mode: RunMode::DryRun,
-                upgrade_count: UpgradeCount::Once,
-            },
-        )
-        .await
-    }
-<<<<<<< HEAD
-
-    #[tokio::test]
-    async fn test_upgrade_esp_token_v2() -> Result<()> {
-        setup_test();
-        let provider = ProviderBuilder::new().on_anvil_with_wallet();
-        let mut contracts = Contracts::new();
-
-        // deploy token
-        let init_recipient = provider.get_accounts().await?[1];
-        let token_owner = provider.get_accounts().await?[0];
-        let token_name = "Espresso Token";
-        let token_symbol = "ESP";
-        let initial_supply = U256::from(3590000000u64);
-        let token_proxy_addr = deploy_token_proxy(
-            &provider,
-            &mut contracts,
-            token_owner,
-            init_recipient,
-            initial_supply,
-            token_name,
-            token_symbol,
-        )
-        .await?;
-        let esp_token = EspToken::new(token_proxy_addr, &provider);
-        assert_eq!(esp_token.name().call().await?._0, token_name);
-
-        // upgrade to v2
-        upgrade_esp_token_v2(&provider, &mut contracts).await?;
-
-        let esp_token_v2 = EspTokenV2::new(token_proxy_addr, &provider);
-
-        assert_eq!(esp_token_v2.getVersion().call().await?, (2, 0, 0).into());
-        assert_eq!(esp_token_v2.owner().call().await?._0, token_owner);
-
-        // name is hardcoded in the EspTokenV2 contract
-        assert_eq!(esp_token_v2.name().call().await?._0, "Espresso");
-        assert_eq!(esp_token_v2.symbol().call().await?._0, "ESP");
-        assert_eq!(esp_token_v2.decimals().call().await?._0, 18);
-
-        let initial_supply_in_wei = parse_ether(&initial_supply.to_string()).unwrap();
-        assert_eq!(
-            esp_token_v2.totalSupply().call().await?._0,
-            initial_supply_in_wei
-        );
-        assert_eq!(
-            esp_token_v2.balanceOf(init_recipient).call().await?._0,
-            initial_supply_in_wei
-        );
-        assert_eq!(
-            esp_token_v2.balanceOf(token_owner).call().await?._0,
-            U256::ZERO
-        );
-
-        Ok(())
-    }
-
-    // We expect no init data for the upgrade because there is no reinitializer for v2
-    #[tokio::test]
-    async fn test_upgrade_esp_token_v2_multisig_owner_dry_run() -> Result<()> {
-        test_upgrade_esp_token_v2_multisig_owner_helper(UpgradeTestOptions {
-            is_mock: false,
-            run_mode: RunMode::DryRun,
-            upgrade_count: UpgradeCount::Once,
-        })
-        .await
-    }
-
-    // This test is used to test the upgrade of the EspTokenProxy via the multisig wallet
-    // It only tests the upgrade proposal via the typescript script and thus requires the upgrade proposal to be sent to a real network
-    // However, the contracts are deployed on anvil, so the test will pass even if the upgrade proposal is not executed
-    // The test assumes that there is a file .env.deployer.rs.test in the root directory:
-    // Ensure that the private key has proposal rights on the Safe Multisig Wallet and the SDK supports the network
-    async fn test_upgrade_esp_token_v2_multisig_owner_helper(
-        options: UpgradeTestOptions,
-    ) -> Result<()> {
-        let mut sepolia_rpc_url = "http://localhost:8545".to_string();
-        let mut multisig_admin = Address::random();
-        let mut mnemonic =
-            "test test test test test test test test test test test junk".to_string();
-        let mut account_index = 0;
-        let anvil = Anvil::default().spawn();
-        let dry_run = matches!(options.run_mode, RunMode::DryRun);
-
-        if !dry_run {
-            dotenvy::from_filename_override(".env.deployer.rs.test").ok();
-
-            for item in dotenvy::from_filename_iter(".env.deployer.rs.test")
-                .expect("Failed to read .env.deployer.rs.test")
-            {
-                let (key, val) = item?;
-                if key == "ESPRESSO_SEQUENCER_L1_PROVIDER" {
-                    sepolia_rpc_url = val.to_string();
-                } else if key == "ESPRESSO_SEQUENCER_ETH_MULTISIG_ADDRESS" {
-                    multisig_admin = val.parse::<Address>()?;
-                } else if key == "ESPRESSO_SEQUENCER_ETH_MNEMONIC" {
-                    mnemonic = val.to_string();
-                } else if key == "ESPRESSO_DEPLOYER_ACCOUNT_INDEX" {
-                    account_index = val.parse::<u32>()?;
-                }
-            }
-
-            if sepolia_rpc_url.is_empty() || multisig_admin.is_zero() {
-                panic!("ESPRESSO_SEQUENCER_L1_PROVIDER and ESPRESSO_SEQUENCER_ETH_MULTISIG_ADDRESS must be set in .env.deployer.rs.test");
-            }
-        }
-
-        let mut contracts = Contracts::new();
-        let admin_signer = MnemonicBuilder::<English>::default()
-            .phrase(mnemonic)
-            .index(account_index)
-            .expect("wrong mnemonic or index")
-            .build()?;
-        let admin = admin_signer.address();
-        let provider = if !dry_run {
-            ProviderBuilder::new()
-                .wallet(admin_signer)
-                .connect(&sepolia_rpc_url)
-                .await?
-        } else {
-            ProviderBuilder::new()
-                .wallet(admin_signer)
-                .connect(&anvil.endpoint())
-                .await?
-        };
-        let init_recipient = provider.get_accounts().await?[0];
-        let initial_supply = U256::from(3590000000u64);
-        let token_name = "Espresso";
-        let token_symbol = "ESP";
-
-        // deploy proxy and V1
-        let esp_token_proxy_addr = deploy_token_proxy(
-            &provider,
-            &mut contracts,
-            admin,
-            init_recipient,
-            initial_supply,
-            token_name,
-            token_symbol,
-        )
-        .await?;
-        if matches!(options.upgrade_count, UpgradeCount::Twice) {
-            // upgrade to v2
-            upgrade_esp_token_v2(&provider, &mut contracts).await?;
-        }
-
-        // transfer ownership to multisig
-        let _receipt = transfer_ownership(
-            &provider,
-            Contract::EspTokenProxy,
-            esp_token_proxy_addr,
-            multisig_admin,
-        )
-        .await?;
-        let esp_token = EspToken::new(esp_token_proxy_addr, &provider);
-        assert_eq!(esp_token.owner().call().await?._0, multisig_admin);
-
-        // then send upgrade proposal to the multisig wallet
-        let (result, success) = upgrade_esp_token_v2_multisig_owner(
-            &provider,
-            &mut contracts,
-            sepolia_rpc_url.clone(),
-            Some(dry_run),
-        )
-        .await?;
-        tracing::info!(
-            "Result when trying to upgrade EspTokenProxy via the multisig wallet: {:?}",
-            result
-        );
-        assert!(success);
-        if dry_run {
-            let data: serde_json::Value = serde_json::from_str(&result)?;
-            assert_eq!(data["rpcUrl"], sepolia_rpc_url);
-            assert_eq!(data["safeAddress"], multisig_admin.to_string());
-            assert_eq!(data["proxyAddress"], esp_token_proxy_addr.to_string());
-            assert_eq!(data["initData"], "0x");
-            assert_eq!(data["useHardwareWallet"], false);
-        }
-        // v1 state persistence cannot be tested here because the upgrade proposal is not yet executed
-        // One has to test that the upgrade proposal is available via the Safe UI
-        // and then test that the v1 state is persisted
-        Ok(())
-    }
-=======
->>>>>>> a32f3ceb
 }