--- conflicted
+++ resolved
@@ -1,13 +1,10 @@
 import { ethers } from "ethers"; // Import ethers from the ethers library
-<<<<<<< HEAD
+import { LedgerSigner } from "@ethers-ext/signer-ledger";
+import HIDTransport from "@ledgerhq/hw-transport-node-hid";
 import Safe from "@safe-global/protocol-kit";
 // declaring types locally (since the return type isn't exposed) so that if it's updated, it's reflected here too
 type LocalSafeTransaction = Awaited<ReturnType<Safe["createTransaction"]>>;
 type SafeSignature = Awaited<ReturnType<Safe["signHash"]>>;
-=======
-import { LedgerSigner } from "@ethers-ext/signer-ledger";
-import HIDTransport from "@ledgerhq/hw-transport-node-hid";
->>>>>>> 0d9dc877
 
 /**
  * Function to check if a given string is a valid Ethereum address
@@ -61,7 +58,25 @@
 }
 
 /**
-<<<<<<< HEAD
+ * Function to check if a given string is a valid Ethereum address
+ * @param {string} address - The Ethereum address to validate
+ * @throws {Error} - Throws an error if the address is invalid and doesn't follow Ethereum address standards
+ */
+export function getSigner(web3Provider: ethers.Provider): ethers.Signer {
+  let orchestratorSigner;
+  const use_hardware_wallet = getEnvVar("USE_HARDWARE_WALLET");
+  if (use_hardware_wallet == "true") {
+    // Create a signer using the ledger
+    orchestratorSigner = new LedgerSigner(HIDTransport, web3Provider);
+  } else {
+    // Create a signer using the orchestrator's private key and the web3 provider
+    orchestratorSigner = new ethers.Wallet(getEnvVar("SAFE_ORCHESTRATOR_PRIVATE_KEY"), web3Provider);
+  }
+
+  return orchestratorSigner;
+}
+
+/**
  * Creates a Safe transaction object
  *
  * @param {Safe} safeSDK - An instance of the Safe SDK
@@ -78,9 +93,13 @@
 ): Promise<LocalSafeTransaction> {
   // Prepare the safe transaction data with the contract address, data, and value
   let safeTransactionData = createSafeTransactionData(contractAddress, data, value);
-  console.log("Safe Transaction Data hex: ", data);
+  if (getEnvVar("USE_HARDWARE_WALLET")) {
+    console.log(`Please sign the message on your connected Ledger device`);
+  }
+
   // Create the safe transaction using the Safe SDK
   const safeTransaction = await safeSDK.createTransaction({ transactions: [safeTransactionData] });
+  console.log("Safe Transaction Data hex: ", data);
 
   return safeTransaction;
 }
@@ -111,22 +130,4 @@
   const senderSignature = await safeSDK.signHash(safeTxHash);
 
   return { safeTransaction, safeTxHash, senderSignature };
-=======
- * Function to check if a given string is a valid Ethereum address
- * @param {string} address - The Ethereum address to validate
- * @throws {Error} - Throws an error if the address is invalid and doesn't follow Ethereum address standards
- */
-export function getSigner(web3Provider: ethers.Provider): ethers.Signer {
-  let orchestratorSigner;
-  const use_hardware_wallet = getEnvVar("USE_HARDWARE_WALLET");
-  if (use_hardware_wallet == "true") {
-    // Create a signer using the ledger
-    orchestratorSigner = new LedgerSigner(HIDTransport, web3Provider);
-  } else {
-    // Create a signer using the orchestrator's private key and the web3 provider
-    orchestratorSigner = new ethers.Wallet(getEnvVar("SAFE_ORCHESTRATOR_PRIVATE_KEY"), web3Provider);
-  }
-
-  return orchestratorSigner;
->>>>>>> 0d9dc877
 }