use hotshot::types::Event;
use hotshot_builder_api::{
    v0_1::{
        block_info::{AvailableBlockData, AvailableBlockHeaderInput, AvailableBlockInfo},
        builder::BuildError,
        data_source::{AcceptsTxnSubmits, BuilderDataSource},
    },
    v0_2::builder::TransactionStatus,
};
use hotshot_types::{
    data::{DaProposal, Leaf, QuorumProposal},
    event::EventType,
    message::Proposal,
    traits::{
        block_contents::{BlockPayload, Transaction},
        node_implementation::{ConsensusTime, NodeType},
        signature_key::{BuilderSignatureKey, SignatureKey},
    },
    utils::BuilderCommitment,
    vid::{VidCommitment, VidPrecomputeData},
};
use lru::LruCache;
use vbs::version::StaticVersionType;

use marketplace_builder_shared::block::{BlockId, BuilderStateId, ParentBlockReferences};

use crate::builder_state::{MessageType, RequestMessage, ResponseMessage};
use crate::{
    builder_state::{
        BuildBlockInfo, DaProposalMessage, DecideMessage, QuorumProposalMessage, TransactionSource,
        TriggerStatus,
    },
    LegacyCommit as _,
};
use crate::{WaitAndKeep, WaitAndKeepGetError};
pub use async_broadcast::{broadcast, RecvError, TryRecvError};
use async_broadcast::{Sender as BroadcastSender, TrySendError};
use async_compatibility_layer::{
    art::async_sleep,
    art::async_timeout,
    channel::{unbounded, OneShotSender},
};
use async_lock::RwLock;
use async_trait::async_trait;
use committable::{Commitment, Committable};
use futures::stream::StreamExt;
use futures::{future::BoxFuture, Stream};
use sha2::{Digest, Sha256};
use std::collections::HashMap;
use std::num::NonZeroUsize;
use std::sync::Arc;
use std::time::Duration;
use std::{fmt::Display, time::Instant};
use tagged_base64::TaggedBase64;
use tide_disco::method::ReadState;

// We will not increment max block value if we aren't able to serve a response
// with a margin below [`ProxyGlobalState::max_api_waiting_time`]
// more than [`ProxyGlobalState::max_api_waiting_time`] / `VID_RESPONSE_TARGET_MARGIN_DIVISOR`
const VID_RESPONSE_TARGET_MARGIN_DIVISOR: u32 = 10;

// It holds all the necessary information for a block
#[derive(Debug)]
pub struct BlockInfo<Types: NodeType> {
    pub block_payload: Types::BlockPayload,
    pub metadata: <<Types as NodeType>::BlockPayload as BlockPayload<Types>>::Metadata,
    pub vid_trigger: Arc<RwLock<Option<OneShotSender<TriggerStatus>>>>,
    pub vid_receiver: Arc<RwLock<WaitAndKeep<(VidCommitment, VidPrecomputeData)>>>,
    pub offered_fee: u64,
    // Could we have included more transactions with this block, but chose not to?
    pub truncated: bool,
}

/// [`ReceivedTransaction`] represents receipt information concerning a received
/// [`NodeType::Transaction`].
#[derive(Debug)]
pub struct ReceivedTransaction<Types: NodeType> {
    // the transaction
    pub tx: Types::Transaction,
    // transaction's hash
    pub commit: Commitment<Types::Transaction>,
    // transaction's esitmated length
    pub len: u64,
    // transaction's source
    pub source: TransactionSource,
    // received time
    pub time_in: Instant,
}

/// Adjustable limits for block size ceiled by
/// maximum block size allowed by the protocol
#[derive(Debug, Clone)]
pub struct BlockSizeLimits {
    // maximum block size allowed by the protocol
    pub protocol_max_block_size: u64,
    // estimated maximum block size we can build in time
    pub max_block_size: u64,
    pub increment_period: Duration,
    pub last_block_size_increment: Instant,
}

impl BlockSizeLimits {
    /// Never go lower than 10 kilobytes
    pub const MAX_BLOCK_SIZE_FLOOR: u64 = 10_000;
    /// When adjusting max block size, it will be decremented or incremented
    /// by current value / `MAX_BLOCK_SIZE_CHANGE_DIVISOR`
    pub const MAX_BLOCK_SIZE_CHANGE_DIVISOR: u64 = 10;

    pub fn new(protocol_max_block_size: u64, increment_period: Duration) -> Self {
        Self {
            protocol_max_block_size,
            max_block_size: protocol_max_block_size,
            increment_period,
            last_block_size_increment: Instant::now(),
        }
    }

    /// If increment period has elapsed or `force` flag is set,
    /// increment [`Self::max_block_size`] by current value * [`Self::MAX_BLOCK_SIZE_CHANGE_DIVISOR`]
    /// with [`Self::protocol_max_block_size`] as a ceiling
    pub fn try_increment_block_size(&mut self, force: bool) {
        if force || self.last_block_size_increment.elapsed() >= self.increment_period {
            self.max_block_size = std::cmp::min(
                self.max_block_size
                    + self
                        .max_block_size
                        .div_ceil(Self::MAX_BLOCK_SIZE_CHANGE_DIVISOR),
                self.protocol_max_block_size,
            );
            self.last_block_size_increment = Instant::now();
        }
    }

    /// Decrement [`Self::max_block_size`] by current value * [`Self::MAX_BLOCK_SIZE_CHANGE_DIVISOR`]
    /// with [`Self::MAX_BLOCK_SIZE_FLOOR`] as a floor
    pub fn decrement_block_size(&mut self) {
        self.max_block_size = std::cmp::max(
            self.max_block_size
                - self
                    .max_block_size
                    .div_ceil(Self::MAX_BLOCK_SIZE_CHANGE_DIVISOR),
            Self::MAX_BLOCK_SIZE_FLOOR,
        );
    }
}

/// [`GlobalState`] represents the internalized state of the Builder service as
/// represented from its public facing API.
#[allow(clippy::type_complexity)]
#[derive(Debug)]
pub struct GlobalState<Types: NodeType> {
    // data store for the blocks
    pub blocks: lru::LruCache<BlockId<Types>, BlockInfo<Types>>,

    // registered builder states
    pub spawned_builder_states: HashMap<
        BuilderStateId<Types>,
        (
            // This is provided as an Option for convenience with initialization.
            // When we build the initial state, we don't necessarily want to
            // have to generate a valid ParentBlockReferences object.  As doing
            // such would require a bit of setup.  Additionally it would
            // result in the call signature to `GlobalState::new` changing.
            // However for every subsequent BuilderState, we expect this value
            // to be populated.
            Option<ParentBlockReferences<Types>>,
            BroadcastSender<MessageType<Types>>,
        ),
    >,

    // builder state -> last built block , it is used to respond the client
    // if the req channel times out during get_available_blocks
    pub builder_state_to_last_built_block: HashMap<BuilderStateId<Types>, ResponseMessage>,

    // sending a transaction from the hotshot/private mempool to the builder states
    // NOTE: Currently, we don't differentiate between the transactions from the hotshot and the private mempool
    pub tx_sender: BroadcastSender<Arc<ReceivedTransaction<Types>>>,

    // last garbage collected view number
    pub last_garbage_collected_view_num: Types::View,

    // highest view running builder task
    pub highest_view_num_builder_id: BuilderStateId<Types>,

    pub block_size_limits: BlockSizeLimits,

<<<<<<< HEAD
    // A mapping from transaction hash to its status
    pub tx_status: HashMap<Commitment<Types::Transaction>, TransactionStatus>,
=======
    /// Number of nodes.
    ///
    /// Initial value may be updated by the `claim_block_with_num_nodes` endpoint.
    pub num_nodes: usize,
>>>>>>> 08a27d3e
}

/// `GetChannelForMatchingBuilderError` is an error enum that represents the
/// class of possible errors that can be returned when calling
/// `get_channel_for_matching_builder_or_highest_view_builder` on a
/// `GlobalState`.  These errors are used for internal representations for
/// consistency and testing, and do not leak beyond the `GlobalState` API.
/// As such, they intentionally do not implement traits for serialization.
#[derive(Debug)]
pub(crate) enum GetChannelForMatchingBuilderError {
    NoBuilderStateFound,
}

impl From<GetChannelForMatchingBuilderError> for BuildError {
    fn from(_error: GetChannelForMatchingBuilderError) -> Self {
        BuildError::Error("No builder state found".to_string())
    }
}

impl<Types: NodeType> GlobalState<Types> {
    /// Creates a new [`GlobalState`] with the given parameters.
    /// The resulting [`GlobalState`] will have the given
    /// `last_garbage_collected_view_num` as passed.  Additionally, the
    /// `highest_view_num_builder_id` will be set to a [`BuilderStateId`]
    /// comprised of the given `bootstrapped_builder_state_id` and
    /// `bootstrapped_view_num`.  The `spawned_builder_states` will be created
    /// with a single entry of the same [`BuilderStateId`] and the given
    /// `bootstrap_sender`.
    /// `protocol_max_block_size` is maximum block size allowed by the protocol,
    /// e.g. `chain_config.max_block_size` for espresso-sequencer.
    /// `max_block_size_increment_period` determines the interval between attempts
    /// to increase the builder's block size limit if it is less than the protocol maximum.
    #[allow(clippy::too_many_arguments)]
    pub fn new(
        bootstrap_sender: BroadcastSender<MessageType<Types>>,
        tx_sender: BroadcastSender<Arc<ReceivedTransaction<Types>>>,
        bootstrapped_builder_state_id: VidCommitment,
        bootstrapped_view_num: Types::View,
        last_garbage_collected_view_num: Types::View,
        max_block_size_increment_period: Duration,
        protocol_max_block_size: u64,
        num_nodes: usize,
    ) -> Self {
        let mut spawned_builder_states = HashMap::new();
        let bootstrap_id = BuilderStateId {
            parent_commitment: bootstrapped_builder_state_id,
            parent_view: bootstrapped_view_num,
        };
        spawned_builder_states.insert(bootstrap_id.clone(), (None, bootstrap_sender.clone()));
        GlobalState {
            blocks: LruCache::new(NonZeroUsize::new(256).unwrap()),
            spawned_builder_states,
            tx_sender,
            last_garbage_collected_view_num,
            builder_state_to_last_built_block: Default::default(),
            highest_view_num_builder_id: bootstrap_id,
            block_size_limits: BlockSizeLimits::new(
                protocol_max_block_size,
                max_block_size_increment_period,
            ),
<<<<<<< HEAD
            tx_status: HashMap::new(),
=======
            num_nodes,
>>>>>>> 08a27d3e
        }
    }

    /// Associates the given [`BuilderStateId`] with
    /// the given [`BroadcastSender`] in the [`GlobalState`].
    ///
    /// Additionally, if the view of the [`BuilderStateId`] is greater than the
    /// current highest view number, the [`BuilderStateId`] is set as the new
    /// highest view number.
    ///
    /// There is potential here for data loss.  Since we just blindly insert
    /// the [`BuilderStateId`] and [`BroadcastSender`] into the hashmap, we could
    /// potentially be overwriting an existing entry.  This would result in
    /// the loss of access to a [`BroadcastSender`], and could potentially
    /// result in unexpected behavior.
    pub fn register_builder_state(
        &mut self,
        parent_id: BuilderStateId<Types>,
        built_from_proposed_block: ParentBlockReferences<Types>,
        request_sender: BroadcastSender<MessageType<Types>>,
    ) {
        // register the builder state
        let previous_value = self.spawned_builder_states.insert(
            parent_id.clone(),
            (Some(built_from_proposed_block), request_sender),
        );

        if let Some(previous_value) = previous_value {
            tracing::warn!(
                "builder {parent_id} overwrote previous spawned_builder_state entry: {:?}",
                previous_value
            );
        }

        // keep track of the max view number
        if parent_id.parent_view > self.highest_view_num_builder_id.parent_view {
            tracing::info!("registering builder {parent_id} as highest",);
            self.highest_view_num_builder_id = parent_id;
        } else {
            tracing::warn!(
                "builder {parent_id} created; highest registered is {}",
                self.highest_view_num_builder_id,
            );
        }
    }

    /// Ensures that the given [`BuildBlockInfo`]'d id
    /// is within the [`GlobalState`]'s [`blocks`](GlobalState::blocks) LRU Cache.  The cache stores the
    /// [`BlockInfo`] associated with the given [`BuildBlockInfo`]'s id.  However
    /// if it already exists within the LRU cache, then the `BlockInfo` is not
    /// updated.
    ///
    /// Additionally, the [`BuilderStateId`] is associated with the given
    /// [`ResponseMessage`] in the [`Self::builder_state_to_last_built_block`] hashmap.
    ///
    /// No care or consideration is given to anything that may have been
    /// stored with the same key in the [`Self::builder_state_to_last_built_block`].
    pub fn update_global_state(
        &mut self,
        state_id: BuilderStateId<Types>,
        build_block_info: BuildBlockInfo<Types>,
        response_msg: ResponseMessage,
    ) {
        let BuildBlockInfo {
            id,
            block_payload,
            metadata,
            vid_trigger,
            vid_receiver,
            offered_fee,
            truncated,
            ..
        } = build_block_info;

        let previous_cache_entry = self.blocks.put(
            id.clone(),
            BlockInfo {
                block_payload,
                metadata,
                vid_trigger: Arc::new(RwLock::new(Some(vid_trigger))),
                vid_receiver: Arc::new(RwLock::new(WaitAndKeep::Wait(vid_receiver))),
                offered_fee,
                truncated,
            },
        );

        // update the builder state to last built block
        let previous_builder_state_entry = self
            .builder_state_to_last_built_block
            .insert(state_id, response_msg);

        if let Some(previous_builder_state_entry) = previous_builder_state_entry {
            tracing::warn!(
                "block {id} overwrote previous block: {:?}.  previous cache entry: {:?}",
                previous_builder_state_entry,
                previous_cache_entry
            );
        }
    }

    /// Cleans up the [`GlobalState`] by removing all
    /// `spawned_builder_states` that have been stored, up to a derived
    /// reference view.  This cutoff point can be up to the given
    /// `on_decide_view` so long as the provided value is less than or equal
    /// to the `highest_view_num_builder_id`'s view stored on the state.
    /// Beyond that, the state prefers to drop all `spawned_builder_states`
    /// preceding the derived cutoff view.
    ///
    /// In addition the `last_garbage_collected_view_num` is updated to the
    /// target cutoff view number for tracking purposes.  The value returned
    /// is the cutoff view number such that the returned value indicates the
    /// point before which everything was cleaned up.
    pub fn remove_handles(&mut self, on_decide_view: Types::View) -> Types::View {
        // remove everything from the spawned builder states when view_num <= on_decide_view;
        // if we don't have a highest view > decide, use highest view as cutoff.
        let cutoff = std::cmp::min(self.highest_view_num_builder_id.parent_view, on_decide_view);
        self.spawned_builder_states
            .retain(|id, _| id.parent_view >= cutoff);

        let cutoff_u64 = cutoff.u64();
        let gc_view = if cutoff_u64 > 0 { cutoff_u64 - 1 } else { 0 };

        self.last_garbage_collected_view_num = Types::View::new(gc_view);

        cutoff
    }

    // private mempool submit txn
    // Currently, we don't differentiate between the transactions from the hotshot and the private mempool
    pub async fn submit_client_txns(
        &self,
        txns: Vec<<Types as NodeType>::Transaction>,
    ) -> Vec<Result<Commitment<<Types as NodeType>::Transaction>, BuildError>> {
        handle_received_txns(
            &self.tx_sender,
            txns,
            TransactionSource::External,
            self.block_size_limits.max_block_size,
        )
        .await
    }

    // get transaction status
    // return one of "pending", "sequenced", "rejected" or "unknown"
    pub fn claim_tx_status(
        &self,
        txn_hash: Commitment<<Types as NodeType>::Transaction>,
    ) -> Result<TransactionStatus, BuildError> {
        if let Some(status) = self.tx_status.get(&txn_hash) {
            Ok(status.clone())
        } else {
            Ok(TransactionStatus::Unknown)
        }
    }

    pub fn set_tx_status(
        &mut self,
        txn_hash: Commitment<<Types as NodeType>::Transaction>,
        txn_status: TransactionStatus,
    ) -> Result<(), BuildError> {
        if self.tx_status.contains_key(&txn_hash) {
            tracing::debug!(
                "change status of transaction {txn_hash} from {:?} to {:?}",
                self.tx_status.get(&txn_hash),
                txn_status
            );
        } else {
            tracing::debug!("insert status of transaction {txn_hash} : {:?}", txn_status);
        }
        self.tx_status.insert(txn_hash, txn_status);
        Ok(())
    }

    /// Helper function that attempts to retrieve the broadcast sender for the given
    /// [`BuilderStateId`]. If the sender does not exist, it will return the
    /// broadcast sender for the for the hightest view number [`BuilderStateId`]
    /// instead.
    pub(crate) fn get_channel_for_matching_builder_or_highest_view_builder(
        &self,
        key: &BuilderStateId<Types>,
    ) -> Result<&BroadcastSender<MessageType<Types>>, GetChannelForMatchingBuilderError> {
        if let Some(id_and_sender) = self.spawned_builder_states.get(key) {
            tracing::info!("Got matching builder for parent {}", key);
            Ok(&id_and_sender.1)
        } else {
            tracing::warn!(
                "failed to recover builder for parent {}, using highest view num builder with {}",
                key,
                self.highest_view_num_builder_id,
            );
            // get the sender for the highest view number builder
            self.spawned_builder_states
                .get(&self.highest_view_num_builder_id)
                .map(|(_, sender)| sender)
                .ok_or(GetChannelForMatchingBuilderError::NoBuilderStateFound)
        }
    }

    // check for the existence of the builder state for a view
    pub fn check_builder_state_existence_for_a_view(&self, key: &Types::View) -> bool {
        // iterate over the spawned builder states and check if the view number exists
        self.spawned_builder_states
            .iter()
            .any(|(id, _)| id.parent_view == *key)
    }

    pub fn should_view_handle_other_proposals(
        &self,
        builder_view: &Types::View,
        proposal_view: &Types::View,
    ) -> bool {
        *builder_view == self.highest_view_num_builder_id.parent_view
            && !self.check_builder_state_existence_for_a_view(proposal_view)
    }
}

pub struct ProxyGlobalState<Types: NodeType> {
    // global state
    global_state: Arc<RwLock<GlobalState<Types>>>,

    // identity keys for the builder
    // May be ideal place as GlobalState interacts with hotshot apis
    // and then can sign on responders as desired
    builder_keys: (
        Types::BuilderSignatureKey, // pub key
        <<Types as NodeType>::BuilderSignatureKey as BuilderSignatureKey>::BuilderPrivateKey, // private key
    ),

    // max waiting time to serve first api request
    max_api_waiting_time: Duration,
}

impl<Types: NodeType> ProxyGlobalState<Types> {
    pub fn new(
        global_state: Arc<RwLock<GlobalState<Types>>>,
        builder_keys: (
            Types::BuilderSignatureKey,
            <<Types as NodeType>::BuilderSignatureKey as BuilderSignatureKey>::BuilderPrivateKey,
        ),
        max_api_waiting_time: Duration,
    ) -> Self {
        ProxyGlobalState {
            global_state,
            builder_keys,
            max_api_waiting_time,
        }
    }
}

/// `AvailableBlocksError` is an error enum that represents the class of possible
/// errors  that can be returned when calling `available_blocks` on a
/// `ProxyGlobalState`.  These errors are used for internal representations
/// for consistency and testing, and do not leak beyond the `ProxyGlobalState`
/// API.  As such, they intentionally do not implement traits for serialization.
#[derive(Debug)]
enum AvailableBlocksError<Types: NodeType> {
    SignatureValidationFailed,
    RequestForAvailableViewThatHasAlreadyBeenDecided,
    SigningBlockFailed(
        <<Types as NodeType>::BuilderSignatureKey as BuilderSignatureKey>::SignError,
    ),
    GetChannelForMatchingBuilderError(GetChannelForMatchingBuilderError),
    NoBlocksAvailable,
    ChannelUnexpectedlyClosed,
}

impl<Types: NodeType> From<GetChannelForMatchingBuilderError> for AvailableBlocksError<Types> {
    fn from(error: GetChannelForMatchingBuilderError) -> Self {
        AvailableBlocksError::GetChannelForMatchingBuilderError(error)
    }
}

impl<Types: NodeType> From<AvailableBlocksError<Types>> for BuildError {
    fn from(error: AvailableBlocksError<Types>) -> Self {
        match error {
            AvailableBlocksError::SignatureValidationFailed => {
                BuildError::Error("Signature validation failed in get_available_blocks".to_string())
            }
            AvailableBlocksError::RequestForAvailableViewThatHasAlreadyBeenDecided => {
                BuildError::Error(
                    "Request for available blocks for a view that has already been decided."
                        .to_string(),
                )
            }
            AvailableBlocksError::SigningBlockFailed(e) => {
                BuildError::Error(format!("Signing over block info failed: {:?}", e))
            }
            AvailableBlocksError::GetChannelForMatchingBuilderError(e) => e.into(),
            AvailableBlocksError::NoBlocksAvailable => {
                BuildError::Error("No blocks available".to_string())
            }
            AvailableBlocksError::ChannelUnexpectedlyClosed => {
                BuildError::Error("Channel unexpectedly closed".to_string())
            }
        }
    }
}

/// `ClaimBlockError` is an error enum that represents the class of possible
/// errors that can be returned when calling `claim_block` on a
/// `ProxyGlobalState`.  These errors are used for internal representations
/// for consistency and testing, and do not leak beyond the `ProxyGlobalState`
/// API.  As such, they intentionally do not implement traits for serialization.
#[derive(Debug)]
enum ClaimBlockError<Types: NodeType> {
    SignatureValidationFailed,
    SigningCommitmentFailed(
        <<Types as NodeType>::BuilderSignatureKey as BuilderSignatureKey>::SignError,
    ),
    BlockDataNotFound,
}

impl<Types: NodeType> From<ClaimBlockError<Types>> for BuildError {
    fn from(error: ClaimBlockError<Types>) -> Self {
        match error {
            ClaimBlockError::SignatureValidationFailed => {
                BuildError::Error("Signature validation failed in claim block".to_string())
            }
            ClaimBlockError::SigningCommitmentFailed(e) => {
                BuildError::Error(format!("Signing over builder commitment failed: {:?}", e))
            }
            ClaimBlockError::BlockDataNotFound => {
                BuildError::Error("Block data not found".to_string())
            }
        }
    }
}

#[derive(Debug)]
enum ClaimBlockHeaderInputError<Types: NodeType> {
    SignatureValidationFailed,
    BlockHeaderNotFound,
    CouldNotGetVidInTime,
    WaitAndKeepGetError(WaitAndKeepGetError),
    FailedToSignVidCommitment(
        <<Types as NodeType>::BuilderSignatureKey as BuilderSignatureKey>::SignError,
    ),
    FailedToSignFeeInfo(
        <<Types as NodeType>::BuilderSignatureKey as BuilderSignatureKey>::SignError,
    ),
}

impl<Types: NodeType> From<ClaimBlockHeaderInputError<Types>> for BuildError {
    fn from(error: ClaimBlockHeaderInputError<Types>) -> Self {
        match error {
            ClaimBlockHeaderInputError::SignatureValidationFailed => BuildError::Error(
                "Signature validation failed in claim block header input".to_string(),
            ),
            ClaimBlockHeaderInputError::BlockHeaderNotFound => {
                BuildError::Error("Block header not found".to_string())
            }
            ClaimBlockHeaderInputError::CouldNotGetVidInTime => {
                BuildError::Error("Couldn't get vid in time".to_string())
            }
            ClaimBlockHeaderInputError::WaitAndKeepGetError(e) => e.into(),
            ClaimBlockHeaderInputError::FailedToSignVidCommitment(e) => {
                BuildError::Error(format!("Failed to sign VID commitment: {:?}", e))
            }
            ClaimBlockHeaderInputError::FailedToSignFeeInfo(e) => {
                BuildError::Error(format!("Failed to sign fee info: {:?}", e))
            }
        }
    }
}

impl<Types: NodeType> ProxyGlobalState<Types> {
    async fn available_blocks_implementation(
        &self,
        for_parent: &VidCommitment,
        view_number: u64,
        sender: Types::SignatureKey,
        signature: &<Types::SignatureKey as SignatureKey>::PureAssembledSignatureType,
    ) -> Result<Vec<AvailableBlockInfo<Types>>, AvailableBlocksError<Types>> {
        let starting_time = Instant::now();

        let state_id = BuilderStateId {
            parent_commitment: *for_parent,
            parent_view: Types::View::new(view_number),
        };

        // verify the signature
        if !sender.validate(signature, state_id.parent_commitment.as_ref()) {
            tracing::error!("Signature validation failed in get_available_blocks");
            return Err(AvailableBlocksError::SignatureValidationFailed);
        }

        tracing::info!("Requesting available blocks for {state_id}",);

        let view_num = state_id.parent_view;
        // check in the local spawned builder states
        // if it doesn't exist; there are three cases
        // 1) it has already been garbage collected (view < decide) and we should return an error
        // 2) it has not yet been created, and we should try to wait
        // 3) we missed the triggering event, and should use the BuilderState with the highest available view

        {
            // 1st case: Decide event received, and not bootstrapping.
            // If this `BlockBuilder` hasn't been reaped, it should have been.
            let global_state = self.global_state.read_arc().await;
            if view_num < global_state.last_garbage_collected_view_num
                && global_state.highest_view_num_builder_id.parent_view
                    != global_state.last_garbage_collected_view_num
            {
                tracing::warn!(
                    "Requesting for view {:?}, last decide-triggered cleanup on view {:?}, highest view num is {:?}",
                    view_num,
                    global_state.last_garbage_collected_view_num,
                    global_state.highest_view_num_builder_id.parent_view
                );
                return Err(AvailableBlocksError::RequestForAvailableViewThatHasAlreadyBeenDecided);
            }
        }

        let (response_sender, response_receiver) = unbounded();
        let req_msg = RequestMessage {
            state_id: state_id.clone(),
            response_channel: response_sender,
        };
        let timeout_after = starting_time + self.max_api_waiting_time;
        let check_duration = self.max_api_waiting_time / 10;

        let time_to_wait_for_matching_builder = starting_time + self.max_api_waiting_time / 2;

        let mut sent = false;
        while Instant::now() < time_to_wait_for_matching_builder {
            // try to broadcast the request to the correct builder state
            let found_builder_state = {
                let global_state_read_lock_guard = self.global_state.read_arc().await;

                global_state_read_lock_guard
                    .spawned_builder_states
                    .get(&state_id)
                    .cloned()
            };

            if let Some(id_and_sender) = found_builder_state {
                tracing::info!(
                    "Got matching BlockBuilder for {state_id}, sending get_available_blocks request",
                );

                if let Err(e) = id_and_sender
                    .1
                    .broadcast(MessageType::RequestMessage(req_msg.clone()))
                    .await
                {
                    tracing::warn!("Error {e} sending get_available_blocks request for {state_id}",);
                }
                sent = true;
                break;
            }

            tracing::info!("Failed to get matching BlockBuilder for {state_id}, will try again",);
            async_sleep(check_duration).await;
        }

        if !sent {
            // broadcast the request to the best fallback builder state
            if let Err(e) = self
                .global_state
                .read_arc()
                .await
                .get_channel_for_matching_builder_or_highest_view_builder(&state_id)?
                .broadcast(MessageType::RequestMessage(req_msg.clone()))
                .await
            {
                tracing::warn!(
                    "Error {e} sending get_available_blocks request for parent {state_id}",
                );
            }
        }

        tracing::debug!("Waiting for response for get_available_blocks with parent {state_id}",);

        let response_received = loop {
            match async_timeout(check_duration, response_receiver.recv()).await {
                Err(toe) => {
                    if Instant::now() >= timeout_after {
                        tracing::debug!(%toe, "Couldn't get available blocks in time for parent {state_id}");
                        // lookup into the builder_state_to_last_built_block, if it contains the result, return that otherwise return error
                        if let Some(last_built_block) = self
                            .global_state
                            .read_arc()
                            .await
                            .builder_state_to_last_built_block
                            .get(&state_id)
                        {
                            tracing::info!("Returning last built block for parent {state_id}",);
                            break Ok(last_built_block.clone());
                        }
                        break Err(AvailableBlocksError::NoBlocksAvailable);
                    }
                    continue;
                }
                Ok(recv_attempt) => {
                    if let Err(ref e) = recv_attempt {
                        tracing::error!(%e, "Channel closed while getting available blocks for parent {state_id}");
                    }
                    break recv_attempt
                        .map_err(|_| AvailableBlocksError::ChannelUnexpectedlyClosed);
                }
            }
        };

        match response_received {
            Ok(response) => {
                let (pub_key, sign_key) = self.builder_keys.clone();
                // sign over the block info
                let signature_over_block_info =
                    <Types as NodeType>::BuilderSignatureKey::sign_block_info(
                        &sign_key,
                        response.block_size,
                        response.offered_fee,
                        &response.builder_hash,
                    )
                    .map_err(AvailableBlocksError::SigningBlockFailed)?;

                // insert the block info into local hashmap
                let initial_block_info = AvailableBlockInfo::<Types> {
                    block_hash: response.builder_hash.clone(),
                    block_size: response.block_size,
                    offered_fee: response.offered_fee,
                    signature: signature_over_block_info,
                    sender: pub_key.clone(),
                    _phantom: Default::default(),
                };
                tracing::info!(
                    "Sending available Block info response for {state_id} with block hash: {:?}",
                    response.builder_hash
                );
                Ok(vec![initial_block_info])
            }

            // We failed to get available blocks
            Err(e) => {
                tracing::debug!("Failed to get available blocks for parent {state_id}",);
                Err(e)
            }
        }
    }

    async fn claim_block_implementation(
        &self,
        block_hash: &BuilderCommitment,
        view_number: u64,
        sender: Types::SignatureKey,
        signature: &<<Types as NodeType>::SignatureKey as SignatureKey>::PureAssembledSignatureType,
    ) -> Result<AvailableBlockData<Types>, ClaimBlockError<Types>> {
        let block_id = BlockId {
            hash: block_hash.clone(),
            view: Types::View::new(view_number),
        };

        tracing::info!("Received request for claiming block {block_id}",);
        // verify the signature
        if !sender.validate(signature, block_id.hash.as_ref()) {
            tracing::error!("Signature validation failed in claim block");
            return Err(ClaimBlockError::SignatureValidationFailed);
        }
        let (pub_key, sign_key) = self.builder_keys.clone();

        let extracted_block_info_option = {
            // We store this write lock guard separately to make it explicit
            // that this will end up holding a lock for the duration of this
            // closure.
            //
            // Additionally, we clone the properties from the block_info that
            // end up being cloned if found anyway.  Since we know this already
            // we can perform the clone here to avoid holding the lock for
            // longer than needed.
            let mut global_state_write_lock_guard = self.global_state.write_arc().await;
            let block_info_some = global_state_write_lock_guard.blocks.get(&block_id);

            block_info_some.map(|block_info| {
                (
                    block_info.vid_trigger.clone(),
                    block_info.block_payload.clone(),
                    block_info.metadata.clone(),
                )
            })
        };

        if let Some((vid_trigger, block_payload, metadata)) = extracted_block_info_option {
            tracing::info!("Trying sending vid trigger info for {block_id}",);

            if let Some(trigger_writer) = vid_trigger.write().await.take() {
                tracing::info!("Sending vid trigger for {block_id}");
                trigger_writer.send(TriggerStatus::Start);
                tracing::info!("Sent vid trigger for {block_id}");
            }
            tracing::info!("Done Trying sending vid trigger info for {block_id}",);

            // sign over the builder commitment, as the proposer can computer it based on provide block_payload
            // and the metadata
            let response_block_hash = block_payload.builder_commitment(&metadata);
            let signature_over_builder_commitment =
                <Types as NodeType>::BuilderSignatureKey::sign_builder_message(
                    &sign_key,
                    response_block_hash.as_ref(),
                )
                .map_err(ClaimBlockError::SigningCommitmentFailed)?;

            let block_data = AvailableBlockData::<Types> {
                block_payload: block_payload.clone(),
                metadata: metadata.clone(),
                signature: signature_over_builder_commitment,
                sender: pub_key.clone(),
            };
            tracing::info!("Sending Claim Block data for {block_id}",);
            Ok(block_data)
        } else {
            tracing::warn!("Claim Block not found");
            Err(ClaimBlockError::BlockDataNotFound)
        }
    }

    async fn claim_block_header_input_implementation(
        &self,
        block_hash: &BuilderCommitment,
        view_number: u64,
        sender: Types::SignatureKey,
        signature: &<<Types as NodeType>::SignatureKey as SignatureKey>::PureAssembledSignatureType,
    ) -> Result<AvailableBlockHeaderInput<Types>, ClaimBlockHeaderInputError<Types>> {
        let id = BlockId {
            hash: block_hash.clone(),
            view: Types::View::new(view_number),
        };

        tracing::info!("Received request for claiming block header input for block {id}");
        // verify the signature
        if !sender.validate(signature, id.hash.as_ref()) {
            tracing::error!("Signature validation failed in claim block header input");
            return Err(ClaimBlockHeaderInputError::SignatureValidationFailed);
        }
        let (pub_key, sign_key) = self.builder_keys.clone();

        let extracted_block_info_option = {
            // We store this write lock guard separately to make it explicit
            // that this will end up holding a lock for the duration of this
            // closure.
            //
            // Additionally, we clone the properties from the block_info that
            // end up being cloned if found anyway.  Since we know this already
            // we can perform the clone here to avoid holding the lock for
            // longer than needed.
            let mut global_state_write_lock_guard = self.global_state.write_arc().await;
            let block_info_some = global_state_write_lock_guard.blocks.get(&id);

            block_info_some.map(|block_info| {
                (
                    block_info.vid_receiver.clone(),
                    block_info.metadata.clone(),
                    block_info.offered_fee,
                    block_info.truncated,
                )
            })
        };

        if let Some((vid_receiver, metadata, offered_fee, truncated)) = extracted_block_info_option
        {
            tracing::info!("Waiting for vid commitment for block {id}");

            let timeout_after = Instant::now() + self.max_api_waiting_time;
            let check_duration = self.max_api_waiting_time / 10;

            let response_received = loop {
                match async_timeout(check_duration, vid_receiver.write().await.get()).await {
                    Err(_toe) => {
                        if Instant::now() >= timeout_after {
                            tracing::warn!("Couldn't get vid commitment in time for block {id}",);
                            {
                                // we can't keep up with this block size, reduce max block size
                                self.global_state
                                    .write_arc()
                                    .await
                                    .block_size_limits
                                    .decrement_block_size();
                            }
                            break Err(ClaimBlockHeaderInputError::CouldNotGetVidInTime);
                        }
                        continue;
                    }
                    Ok(recv_attempt) => {
                        if recv_attempt.is_err() {
                            tracing::error!(
                                "Channel closed while getting vid commitment for block {id}",
                            );
                        }
                        break recv_attempt
                            .map_err(ClaimBlockHeaderInputError::WaitAndKeepGetError);
                    }
                }
            };

            tracing::info!("Got vid commitment for block {id}",);

            // We got VID in time with margin left.
            // Maybe we can handle bigger blocks?
            if timeout_after.duration_since(Instant::now())
                > self.max_api_waiting_time / VID_RESPONSE_TARGET_MARGIN_DIVISOR
            {
                // Increase max block size
                self.global_state
                    .write_arc()
                    .await
                    .block_size_limits
                    .try_increment_block_size(truncated);
            }

            match response_received {
                Ok((vid_commitment, vid_precompute_data)) => {
                    // sign over the vid commitment
                    let signature_over_vid_commitment =
                        <Types as NodeType>::BuilderSignatureKey::sign_builder_message(
                            &sign_key,
                            vid_commitment.as_ref(),
                        )
                        .map_err(ClaimBlockHeaderInputError::FailedToSignVidCommitment)?;

                    let signature_over_fee_info = Types::BuilderSignatureKey::sign_fee(
                        &sign_key,
                        offered_fee,
                        &metadata,
                        &vid_commitment,
                    )
                    .map_err(ClaimBlockHeaderInputError::FailedToSignFeeInfo)?;

                    let response = AvailableBlockHeaderInput::<Types> {
                        vid_commitment,
                        vid_precompute_data,
                        fee_signature: signature_over_fee_info,
                        message_signature: signature_over_vid_commitment,
                        sender: pub_key.clone(),
                    };
                    tracing::info!("Sending Claim Block Header Input response for {id}",);
                    Ok(response)
                }
                Err(err) => {
                    tracing::warn!("Claim Block Header Input not found");
                    Err(err)
                }
            }
        } else {
            tracing::warn!("Claim Block Header Input not found");
            Err(ClaimBlockHeaderInputError::BlockHeaderNotFound)
        }
    }
}

/*
Handling Builder API responses
*/
#[async_trait]
impl<Types: NodeType> BuilderDataSource<Types> for ProxyGlobalState<Types>
where
    for<'a> <<Types::SignatureKey as SignatureKey>::PureAssembledSignatureType as TryFrom<
        &'a TaggedBase64,
    >>::Error: Display,
    for<'a> <Types::SignatureKey as TryFrom<&'a TaggedBase64>>::Error: Display,
{
    async fn available_blocks(
        &self,
        for_parent: &VidCommitment,
        view_number: u64,
        sender: Types::SignatureKey,
        signature: &<Types::SignatureKey as SignatureKey>::PureAssembledSignatureType,
    ) -> Result<Vec<AvailableBlockInfo<Types>>, BuildError> {
        Ok(self
            .available_blocks_implementation(for_parent, view_number, sender, signature)
            .await?)
    }

    async fn claim_block(
        &self,
        block_hash: &BuilderCommitment,
        view_number: u64,
        sender: Types::SignatureKey,
        signature: &<<Types as NodeType>::SignatureKey as SignatureKey>::PureAssembledSignatureType,
    ) -> Result<AvailableBlockData<Types>, BuildError> {
        Ok(self
            .claim_block_implementation(block_hash, view_number, sender, signature)
            .await?)
    }

    async fn claim_block_with_num_nodes(
        &self,
        block_hash: &BuilderCommitment,
        view_number: u64,
        sender: <Types as NodeType>::SignatureKey,
        signature: &<<Types as NodeType>::SignatureKey as SignatureKey>::PureAssembledSignatureType,
        num_nodes: usize,
    ) -> Result<AvailableBlockData<Types>, BuildError> {
        // Update the stored `num_nodes` with the given value, which will be used for VID computation.
        self.global_state.write_arc().await.num_nodes = num_nodes;

        self.claim_block(block_hash, view_number, sender, signature)
            .await
    }

    async fn claim_block_header_input(
        &self,
        block_hash: &BuilderCommitment,
        view_number: u64,
        sender: Types::SignatureKey,
        signature: &<<Types as NodeType>::SignatureKey as SignatureKey>::PureAssembledSignatureType,
    ) -> Result<AvailableBlockHeaderInput<Types>, BuildError> {
        Ok(self
            .claim_block_header_input_implementation(block_hash, view_number, sender, signature)
            .await?)
    }

    /// Returns the public key of the builder
    async fn builder_address(
        &self,
    ) -> Result<<Types as NodeType>::BuilderSignatureKey, BuildError> {
        Ok(self.builder_keys.0.clone())
    }
}

#[async_trait]
impl<Types: NodeType> AcceptsTxnSubmits<Types> for ProxyGlobalState<Types> {
    async fn submit_txns(
        &self,
        txns: Vec<<Types as NodeType>::Transaction>,
    ) -> Result<Vec<Commitment<<Types as NodeType>::Transaction>>, BuildError> {
        tracing::debug!(
            "Submitting {:?} transactions to the builder states{:?}",
            txns.len(),
            txns.iter().map(|txn| txn.commit()).collect::<Vec<_>>()
        );
        for txn in txns.clone() {
            let _ = self
                .global_state
                .write_arc()
                .await
                .set_tx_status(txn.commit(), TransactionStatus::Pending);
        }
        let response = self
            .global_state
            .read_arc()
            .await
            .submit_client_txns(txns.clone())
            .await;

        let pairs: Vec<(<Types as NodeType>::Transaction, Result<_, _>)> = (0..txns.len())
            .map(|i| (txns[i].clone(), response[i].clone()))
            .collect();
        for (txn, res) in pairs {
            if let Err(some) = res {
                let _ = self.global_state.write_arc().await.set_tx_status(
                    txn.commit(),
                    TransactionStatus::Rejected {
                        reason: some.to_string(),
                    },
                );
            }
        }

        tracing::debug!(
            "Transaction submitted to the builder states, sending response: {:?}",
            response
        );

        // NOTE: ideally we want to respond with original Vec<Result>
        // instead of Result<Vec> not to loose any information,
        //  but this requires changes to builder API
        response.into_iter().collect()
    }

    async fn claim_tx_status(
        &self,
        txn_hash: Commitment<<Types as NodeType>::Transaction>,
    ) -> Result<TransactionStatus, BuildError> {
        self.global_state.read_arc().await.claim_tx_status(txn_hash)
    }
}
#[async_trait]
impl<Types: NodeType> ReadState for ProxyGlobalState<Types> {
    type State = ProxyGlobalState<Types>;

    async fn read<T>(
        &self,
        op: impl Send + for<'a> FnOnce(&'a Self::State) -> BoxFuture<'a, T> + 'async_trait,
    ) -> T {
        op(self).await
    }
}

/*
Running Non-Permissioned Builder Service
*/
pub async fn run_non_permissioned_standalone_builder_service<
    Types: NodeType,
    Ver: StaticVersionType,
    S: Stream<Item = Event<Types>> + Unpin,
>(
    // sending a DA proposal from the hotshot to the builder states
    da_sender: BroadcastSender<MessageType<Types>>,

    // sending a Quorum proposal from the hotshot to the builder states
    quorum_sender: BroadcastSender<MessageType<Types>>,

    // sending a Decide event from the hotshot to the builder states
    decide_sender: BroadcastSender<MessageType<Types>>,

    // HotShot event stream
    hotshot_event_stream: S,

    // Global state
    global_state: Arc<RwLock<GlobalState<Types>>>,
) -> Result<(), anyhow::Error> {
    let tx_sender = {
        // This closure is likely unnecessary, but we want to play it safe
        // with our RWLocks.
        let global_state_read_lock_guard = global_state.read_arc().await;
        global_state_read_lock_guard.tx_sender.clone()
    };
    let mut hotshot_event_stream = std::pin::pin!(hotshot_event_stream);

    loop {
        let Some(event) = hotshot_event_stream.next().await else {
            anyhow::bail!("Event stream ended");
        };

        match event.event {
            EventType::Error { error } => {
                tracing::error!("Error event in HotShot: {:?}", error);
            }
            // tx event
            EventType::Transactions { transactions } => {
                let max_block_size = {
                    // This closure is likely unnecessary, but we want
                    // to play it safe with our RWLocks.
                    let global_state_read_lock_guard = global_state.read_arc().await;
                    global_state_read_lock_guard
                        .block_size_limits
                        .max_block_size
                };

                let results = handle_received_txns(
                    &tx_sender,
                    transactions.clone(),
                    TransactionSource::HotShot,
                    max_block_size,
                )
                .await;
                let pairs: Vec<(<Types as NodeType>::Transaction, Result<_, _>)> = (0
                    ..transactions.len())
                    .map(|i| (transactions[i].clone(), results[i].clone()))
                    .collect();
                for (txn, res) in pairs {
                    if let Err(some) = res {
                        let _ = global_state.write_arc().await.set_tx_status(
                            txn.commit(),
                            TransactionStatus::Rejected {
                                reason: some.to_string(),
                            },
                        );
                    }
                }
            }
            // decide event
            EventType::Decide {
                block_size: _,
                leaf_chain,
                qc: _,
            } => {
                let latest_decide_view_num = leaf_chain[0].leaf.view_number();
                handle_decide_event(&decide_sender, latest_decide_view_num).await;
            }
            // DA proposal event
            EventType::DaProposal { proposal, sender } => {
                handle_da_event(&da_sender, Arc::new(proposal), sender).await;
            }
            // QC proposal event
            EventType::QuorumProposal { proposal, sender } => {
                // get the leader for current view
                handle_quorum_event(&quorum_sender, Arc::new(proposal), sender).await;
            }
            _ => {
                tracing::debug!("Unhandled event from Builder");
            }
        }
    }
}

/// [`HandleDaEventError`] represents the internal class of errors that can
/// occur when attempting to process an incoming da proposal event.  More
/// specifically these are the class of error that can be returned from
/// [`handle_da_event_implementation`].
#[derive(Debug)]
enum HandleDaEventError<Types: NodeType> {
    SignatureValidationFailed,
    BroadcastFailed(async_broadcast::SendError<MessageType<Types>>),
}

/// [`handle_da_event`] is a utility function that will attempt to broadcast the
/// given `da_proposal` to the given `da_channel_sender` if the given details
/// pass validation checks, and the [`BroadcastSender`] `da_channel_sender` is
/// still open.
async fn handle_da_event<Types: NodeType>(
    da_channel_sender: &BroadcastSender<MessageType<Types>>,
    da_proposal: Arc<Proposal<Types, DaProposal<Types>>>,
    sender: <Types as NodeType>::SignatureKey,
) {
    // We're explicitly not inspecting this error, as this function is not
    // expected to return an error or any indication of an error.
    let _ = handle_da_event_implementation(da_channel_sender, da_proposal, sender).await;
}

/// [`handle_da_event_implementation`] is a utility function that will attempt
/// to broadcast the given `da_proposal` to the given `da_channel_sender` if the
/// given details pass all relevant checks.
///
/// There are only three conditions under which this will fail to send the
/// message via the given `da_channel_sender`, and they are all represented
/// via [`HandleDaEventError`]. They are as follows:
/// - [`HandleDaEventError::SignatureValidationFailed`]: The signature validation failed
/// - [`HandleDaEventError::BroadcastFailed`]: The broadcast failed as no receiver
///    is in place to receive the message
///
/// This function is the implementation for [`handle_da_event`].
async fn handle_da_event_implementation<Types: NodeType>(
    da_channel_sender: &BroadcastSender<MessageType<Types>>,
    da_proposal: Arc<Proposal<Types, DaProposal<Types>>>,
    sender: <Types as NodeType>::SignatureKey,
) -> Result<(), HandleDaEventError<Types>> {
    tracing::debug!(
        "DaProposal: Leader: {:?} for the view: {:?}",
        sender,
        da_proposal.data.view_number
    );

    // get the encoded transactions hash
    let encoded_txns_hash = Sha256::digest(&da_proposal.data.encoded_transactions);
    // check if the sender is the leader and the signature is valid; if yes, broadcast the DA proposal

    if !sender.validate(&da_proposal.signature, &encoded_txns_hash) {
        tracing::error!(
            "Validation Failure on DaProposal for view {:?}: Leader: {:?}",
            da_proposal.data.view_number,
            sender
        );
        return Err(HandleDaEventError::SignatureValidationFailed);
    }

    let da_msg = DaProposalMessage::<Types> {
        proposal: da_proposal,
        sender,
    };

    let view_number = da_msg.proposal.data.view_number;
    tracing::debug!(
        "Sending DA proposal to the builder states for view {:?}",
        view_number
    );

    if let Err(e) = da_channel_sender
        .broadcast(MessageType::DaProposalMessage(da_msg))
        .await
    {
        tracing::warn!(
            "Error {e}, failed to send DA proposal to builder states for view {:?}",
            view_number
        );

        return Err(HandleDaEventError::BroadcastFailed(e));
    }

    Ok(())
}

/// [`HandleQuorumEventError`] represents the internal class of errors that can
/// occur when attempting to process an incoming quorum proposal event.  More
/// specifically these are the class of error that can be returned from
/// [`handle_quorum_event_implementation`].
#[derive(Debug)]
enum HandleQuorumEventError<Types: NodeType> {
    SignatureValidationFailed,
    BroadcastFailed(async_broadcast::SendError<MessageType<Types>>),
}

/// [`handle_quorum_event`] is a utility function that will attempt to broadcast the
/// given `quorum_proposal` to the given `quorum_channel_sender` if the given details
/// pass validation checks, and the [`BroadcastSender`] `quorum_channel_sender` is
/// still open.
async fn handle_quorum_event<Types: NodeType>(
    quorum_channel_sender: &BroadcastSender<MessageType<Types>>,
    quorum_proposal: Arc<Proposal<Types, QuorumProposal<Types>>>,
    sender: <Types as NodeType>::SignatureKey,
) {
    // We're explicitly not inspecting this error, as this function is not
    // expected to return an error or any indication of an error.
    let _ =
        handle_quorum_event_implementation(quorum_channel_sender, quorum_proposal, sender).await;
}

/// Utility function that will attempt to broadcast the given `quorum_proposal`
/// to the given `quorum_channel_sender` if the given details pass all relevant checks.
///
/// There are only three conditions under which this will fail to send the
/// message via the given `quorum_channel_sender`, and they are all represented
/// via [`HandleQuorumEventError`]. They are as follows:
/// - [`HandleQuorumEventError::SignatureValidationFailed`]: The signature validation failed
/// - [`HandleQuorumEventError::BroadcastFailed`]: The broadcast failed as no receiver
///   is in place to receive the message
///
/// This function is the implementation for [`handle_quorum_event`].
async fn handle_quorum_event_implementation<Types: NodeType>(
    quorum_channel_sender: &BroadcastSender<MessageType<Types>>,
    quorum_proposal: Arc<Proposal<Types, QuorumProposal<Types>>>,
    sender: <Types as NodeType>::SignatureKey,
) -> Result<(), HandleQuorumEventError<Types>> {
    tracing::debug!(
        "QuorumProposal: Leader: {:?} for the view: {:?}",
        sender,
        quorum_proposal.data.view_number
    );

    let leaf = Leaf::from_quorum_proposal(&quorum_proposal.data);

    if !sender.validate(&quorum_proposal.signature, leaf.legacy_commit().as_ref()) {
        tracing::error!(
            "Validation Failure on QuorumProposal for view {:?}: Leader for the current view: {:?}",
            quorum_proposal.data.view_number,
            sender
        );
        return Err(HandleQuorumEventError::SignatureValidationFailed);
    }

    let quorum_msg = QuorumProposalMessage::<Types> {
        proposal: quorum_proposal,
        sender,
    };
    let view_number = quorum_msg.proposal.data.view_number;
    tracing::debug!(
        "Sending Quorum proposal to the builder states for view {:?}",
        view_number
    );

    if let Err(e) = quorum_channel_sender
        .broadcast(MessageType::QuorumProposalMessage(quorum_msg))
        .await
    {
        tracing::warn!(
            "Error {e}, failed to send Quorum proposal to builder states for view {:?}",
            view_number
        );
        return Err(HandleQuorumEventError::BroadcastFailed(e));
    }

    Ok(())
}

async fn handle_decide_event<Types: NodeType>(
    decide_channel_sender: &BroadcastSender<MessageType<Types>>,
    latest_decide_view_number: Types::View,
) {
    let decide_msg: DecideMessage<Types> = DecideMessage::<Types> {
        latest_decide_view_number,
    };
    tracing::debug!(
        "Sending Decide event to builder states for view {:?}",
        latest_decide_view_number
    );
    if let Err(e) = decide_channel_sender
        .broadcast(MessageType::DecideMessage(decide_msg))
        .await
    {
        tracing::warn!(
            "Error {e}, failed to send Decide event to builder states for view {:?}",
            latest_decide_view_number
        );
    }
}

#[derive(Debug)]
enum HandleReceivedTxnsError<Types: NodeType> {
    TransactionTooBig {
        estimated_length: u64,
        max_txn_len: u64,
    },

    TooManyTransactions,

    Internal(TrySendError<Arc<ReceivedTransaction<Types>>>),
}

impl<Types: NodeType> From<HandleReceivedTxnsError<Types>> for BuildError {
    fn from(error: HandleReceivedTxnsError<Types>) -> Self {
        match error {
            HandleReceivedTxnsError::TransactionTooBig {
                estimated_length,
                max_txn_len,
            } => BuildError::Error(format!("Transaction too big (estimated length {estimated_length}, currently accepting <= {max_txn_len})")),
            HandleReceivedTxnsError::TooManyTransactions => BuildError::Error("Too many transactions".to_owned()),
            HandleReceivedTxnsError::Internal(err) => BuildError::Error(format!("Internal error when submitting transaction: {}", err)),
        }
    }
}

impl<Types: NodeType> From<TrySendError<Arc<ReceivedTransaction<Types>>>>
    for HandleReceivedTxnsError<Types>
{
    fn from(err: TrySendError<Arc<ReceivedTransaction<Types>>>) -> Self {
        match err {
            TrySendError::Full(_) => HandleReceivedTxnsError::TooManyTransactions,
            err => HandleReceivedTxnsError::Internal(err),
        }
    }
}

/// Utility function that will take the given list
/// of transactions, `txns`, wraps them in a [`ReceivedTransaction`] struct
/// and attempt to broadcast them to the given transaction [`BroadcastSender`]
/// `tx_sender`. The broadcast itself it a non-blocking operation, and any
/// failures of the broadcast are collected into the returned vector
/// of [Result]s.
///
/// There is also a `max_txn_len` parameter that is used to check to ensure
/// that transactions that exceed this threshold will also not be broadcasted.
pub(crate) async fn handle_received_txns<Types: NodeType>(
    tx_sender: &BroadcastSender<Arc<ReceivedTransaction<Types>>>,
    txns: Vec<Types::Transaction>,
    source: TransactionSource,
    max_txn_len: u64,
) -> Vec<Result<Commitment<<Types as NodeType>::Transaction>, BuildError>> {
    HandleReceivedTxns::new(tx_sender.clone(), txns, source, max_txn_len)
        .map(|res| res.map_err(Into::into))
        .collect()
}

/// `HandleReceivedTxns` is a struct that is used to handle the processing of
/// the function [`handle_received_txns`].  In order to avoid the need to
/// double allocate a [Vec] from processing these entries, this struct exists
/// to be processed as an [Iterator] instead.
struct HandleReceivedTxns<Types: NodeType> {
    tx_sender: BroadcastSender<Arc<ReceivedTransaction<Types>>>,
    txns: Vec<Types::Transaction>,
    source: TransactionSource,
    max_txn_len: u64,
    offset: usize,
    txns_length: usize,
    time_in: Instant,
}

impl<Types: NodeType> HandleReceivedTxns<Types> {
    fn new(
        tx_sender: BroadcastSender<Arc<ReceivedTransaction<Types>>>,
        txns: Vec<Types::Transaction>,
        source: TransactionSource,
        max_txn_len: u64,
    ) -> Self {
        let txns_length = txns.len();

        Self {
            tx_sender,
            txns,
            source,
            max_txn_len,
            offset: 0,
            txns_length,
            time_in: Instant::now(),
        }
    }
}

impl<Types: NodeType> Iterator for HandleReceivedTxns<Types>
where
    Types::Transaction: Transaction,
{
    type Item =
        Result<Commitment<<Types as NodeType>::Transaction>, HandleReceivedTxnsError<Types>>;

    fn next(&mut self) -> Option<Self::Item> {
        if self.txns.is_empty() {
            return None;
        }

        if self.offset >= self.txns_length {
            return None;
        }

        let offset = self.offset;
        // increment the offset so we can ensure we're making progress;
        self.offset += 1;

        let tx = self.txns[offset].clone();
        let commit = tx.commit();
        // This is a rough estimate, but we don't have any other way to get real
        // encoded transaction length. Luckily, this being roughly proportional
        // to encoded length is enough, because we only use this value to estimate
        // our limitations on computing the VID in time.
        let len = tx.minimum_block_size();
        let max_txn_len = self.max_txn_len;
        if len > max_txn_len {
            tracing::warn!(%commit, %len, %max_txn_len, "Transaction too big");
            return Some(Err(HandleReceivedTxnsError::TransactionTooBig {
                estimated_length: len,
                max_txn_len: self.max_txn_len,
            }));
        }

        let res = self
            .tx_sender
            .try_broadcast(Arc::new(ReceivedTransaction {
                tx,
                source: self.source.clone(),
                commit,
                time_in: self.time_in,
                len,
            }))
            .inspect(|val| {
                if let Some(evicted_txn) = val {
                    tracing::warn!(
                        "Overflow mode enabled, transaction {} evicted",
                        evicted_txn.commit
                    );
                }
            })
            .map(|_| commit)
            .inspect_err(|err| {
                tracing::warn!("Failed to broadcast txn with commit {:?}: {}", commit, err);
            })
            .map_err(HandleReceivedTxnsError::from);

        Some(res)
    }

    fn size_hint(&self) -> (usize, Option<usize>) {
        (
            self.txns_length - self.offset,
            Some(self.txns.capacity() - self.offset),
        )
    }
}

#[cfg(test)]
mod test {
    use std::{sync::Arc, time::Duration};

    use async_compatibility_layer::channel::unbounded;
    use async_lock::RwLock;
    use committable::Commitment;
    use committable::Committable;
    use futures::StreamExt;
    use hotshot::{
        traits::BlockPayload,
        types::{BLSPubKey, SignatureKey},
    };
    use hotshot_builder_api::v0_1::data_source::AcceptsTxnSubmits;
    use hotshot_builder_api::v0_2::block_info::AvailableBlockInfo;
    use hotshot_builder_api::v0_2::builder::TransactionStatus;
    use hotshot_example_types::{
        block_types::{TestBlockPayload, TestMetadata, TestTransaction},
        node_types::{TestTypes, TestVersions},
        state_types::{TestInstanceState, TestValidatedState},
    };
    use hotshot_types::traits::block_contents::Transaction;
    use hotshot_types::{
        data::{DaProposal, Leaf, QuorumProposal, ViewNumber},
        message::Proposal,
        simple_certificate::QuorumCertificate,
        traits::{
            block_contents::{precompute_vid_commitment, vid_commitment},
            node_implementation::ConsensusTime,
            signature_key::BuilderSignatureKey,
        },
        utils::BuilderCommitment,
    };
    use marketplace_builder_shared::{
        block::{BlockId, BuilderStateId, ParentBlockReferences},
        testing::constants::{
            TEST_MAX_BLOCK_SIZE_INCREMENT_PERIOD, TEST_NUM_NODES_IN_VID_COMPUTATION,
            TEST_PROTOCOL_MAX_BLOCK_SIZE,
        },
    };
    use sha2::{Digest, Sha256};

    use crate::{
        builder_state::{
            BuildBlockInfo, MessageType, RequestMessage, ResponseMessage, TransactionSource,
            TriggerStatus,
        },
        service::{BlockSizeLimits, HandleReceivedTxnsError},
        testing::finalization_test::{
            process_available_blocks_round, progress_round_with_available_block_info,
            progress_round_without_available_block_info, setup_builder_for_test,
        },
        LegacyCommit,
    };

    use super::{
        handle_da_event_implementation, handle_quorum_event_implementation, AvailableBlocksError,
        BlockInfo, ClaimBlockError, ClaimBlockHeaderInputError, GlobalState, HandleDaEventError,
        HandleQuorumEventError, HandleReceivedTxns, ProxyGlobalState,
    };

    /// A const number on `max_tx_len` to be used consistently spanning all the tests
    /// It is set to 1 as current estimation on `TestTransaction` is 1
    const TEST_MAX_TX_LEN: u64 = 1;

    // GlobalState Tests

    // GlobalState::new Tests

    /// This test checks a [GlobalState] created from [GlobalState::new] has
    /// the appropriate values stored within it.
    #[async_std::test]
    async fn test_global_state_new() {
        let (bootstrap_sender, _) = async_broadcast::broadcast(10);
        let (tx_sender, _) = async_broadcast::broadcast(10);
        let parent_commit = vid_commitment(&[], TEST_NUM_NODES_IN_VID_COMPUTATION);
        let state = GlobalState::<TestTypes>::new(
            bootstrap_sender,
            tx_sender,
            parent_commit,
            ViewNumber::new(1),
            ViewNumber::new(2),
            TEST_MAX_BLOCK_SIZE_INCREMENT_PERIOD,
            TEST_PROTOCOL_MAX_BLOCK_SIZE,
            TEST_NUM_NODES_IN_VID_COMPUTATION,
        );

        assert_eq!(state.blocks.len(), 0, "The blocks LRU should be empty");

        let builder_state_id = BuilderStateId {
            parent_commitment: parent_commit,
            parent_view: ViewNumber::new(1),
        };

        // There should be a single entry within the spawned_builder_states,
        // and it should be the one that was just created.
        assert_eq!(
            state.spawned_builder_states.len(),
            1,
            "There should be a single entry in the spawned builder states hashmap"
        );

        assert!(state.spawned_builder_states.contains_key(&builder_state_id), "The spawned builder states should contain an entry with the bootstrapped parameters passed into new");

        assert!(!state.spawned_builder_states.contains_key(&BuilderStateId { parent_commitment: parent_commit, parent_view: ViewNumber::new(0) }), "The spawned builder states should not contain any other entry, as such it should not contain any entry with a higher view number, but the same parent commit");

        // We can't compare the Senders directly

        assert_eq!(
            state.last_garbage_collected_view_num,
            ViewNumber::new(2),
            "The last garbage collected view number should be the one passed into new"
        );

        assert_eq!(
            state.builder_state_to_last_built_block.len(),
            0,
            "The builder state to last built block should be empty"
        );

        assert_eq!(
            state.highest_view_num_builder_id, builder_state_id,
            "The highest view number builder id should be the bootstrapped build state id"
        );

        assert_eq!(
            state.block_size_limits.protocol_max_block_size, TEST_PROTOCOL_MAX_BLOCK_SIZE,
            "The protocol max block size should be the one passed into new"
        );

        assert_eq!(
            state.block_size_limits.max_block_size, state.block_size_limits.protocol_max_block_size,
            "The max block size should be initialized to protocol max block size"
        );
    }

    // GlobalState::register_builder_state Tests

    /// This test checks that the [GlobalState::register_builder_state] function
    /// will correctly register a new builder state, and that the highest view
    /// number builder id will be updated to the new builder state id.
    /// Additionally, it will check that the spawned builder states hashmap
    /// will contain the new builder state id.
    #[async_std::test]
    async fn test_global_state_register_builder_state_different_states() {
        let (bootstrap_sender, _) = async_broadcast::broadcast(10);
        let (tx_sender, _) = async_broadcast::broadcast(10);
        let parent_commit = vid_commitment(&[], TEST_NUM_NODES_IN_VID_COMPUTATION);
        let mut state = GlobalState::<TestTypes>::new(
            bootstrap_sender,
            tx_sender,
            parent_commit,
            ViewNumber::new(0),
            ViewNumber::new(0),
            TEST_MAX_BLOCK_SIZE_INCREMENT_PERIOD,
            TEST_PROTOCOL_MAX_BLOCK_SIZE,
            TEST_NUM_NODES_IN_VID_COMPUTATION,
        );

        {
            let (req_sender, _) = async_broadcast::broadcast(10);
            let builder_state_id = BuilderStateId {
                parent_commitment: parent_commit,
                parent_view: ViewNumber::new(5),
            };

            state.register_builder_state(
                builder_state_id.clone(),
                ParentBlockReferences {
                    view_number: ViewNumber::new(5),
                    vid_commitment: parent_commit,
                    leaf_commit: Commitment::from_raw([0; 32]),
                    builder_commitment: BuilderCommitment::from_bytes([]),
                },
                req_sender.clone(),
            );

            assert_eq!(
                state.spawned_builder_states.len(),
                2,
                "The spawned_builder_states should now have 2 elements in it"
            );
            assert_eq!(
                state.highest_view_num_builder_id, builder_state_id,
                "The highest view number builder id should now be the one that was just registered"
            );
            assert!(
                state.spawned_builder_states.contains_key(&builder_state_id),
                "The spawned builder states should contain the new builder state id"
            );
        };

        {
            let (req_sender, _) = async_broadcast::broadcast(10);
            let builder_state_id = BuilderStateId {
                parent_commitment: parent_commit,
                parent_view: ViewNumber::new(6),
            };

            state.register_builder_state(
                builder_state_id.clone(),
                ParentBlockReferences {
                    view_number: ViewNumber::new(6),
                    vid_commitment: parent_commit,
                    leaf_commit: Commitment::from_raw([0; 32]),
                    builder_commitment: BuilderCommitment::from_bytes([]),
                },
                req_sender.clone(),
            );

            assert_eq!(
                state.spawned_builder_states.len(),
                3,
                "The spawned_builder_states should now have 3 elements in it"
            );
            assert_eq!(
                state.highest_view_num_builder_id, builder_state_id,
                "The highest view number builder id should now be the one that was just registered"
            );
            assert!(
                state.spawned_builder_states.contains_key(&builder_state_id),
                "The spawned builder states should contain the new builder state id"
            );
        };
    }

    /// This test checks that the register_builder_state method will overwrite
    /// the previous sender in the `spawned_builder_states` hashmap if the same
    /// `BuilderStateId` is used to register a new sender.
    ///
    /// It also demonstrates that doing this will drop the previous sender,
    /// effectively closing it if it is the only reference to it.
    #[async_std::test]
    async fn test_global_state_register_builder_state_same_builder_state_id() {
        let (bootstrap_sender, _) = async_broadcast::broadcast(10);
        let (tx_sender, _) = async_broadcast::broadcast(10);
        let parent_commit = vid_commitment(&[], TEST_NUM_NODES_IN_VID_COMPUTATION);
        let mut state = GlobalState::<TestTypes>::new(
            bootstrap_sender,
            tx_sender,
            parent_commit,
            ViewNumber::new(0),
            ViewNumber::new(0),
            TEST_MAX_BLOCK_SIZE_INCREMENT_PERIOD,
            TEST_PROTOCOL_MAX_BLOCK_SIZE,
            TEST_NUM_NODES_IN_VID_COMPUTATION,
        );

        let mut req_receiver_1 = {
            let (req_sender, req_receiver) = async_broadcast::broadcast(10);
            let builder_state_id = BuilderStateId {
                parent_commitment: parent_commit,
                parent_view: ViewNumber::new(5),
            };

            state.register_builder_state(
                builder_state_id.clone(),
                ParentBlockReferences {
                    view_number: ViewNumber::new(5),
                    vid_commitment: parent_commit,
                    leaf_commit: Commitment::from_raw([0; 32]),
                    builder_commitment: BuilderCommitment::from_bytes([]),
                },
                req_sender.clone(),
            );

            assert_eq!(
                state.spawned_builder_states.len(),
                2,
                "The spawned_builder_states should now have 2 elements in it"
            );
            assert_eq!(
                state.highest_view_num_builder_id, builder_state_id,
                "The highest view number builder id should now be the one that was just registered"
            );

            req_receiver
        };

        let mut req_receiver_2 = {
            let (req_sender, req_receiver) = async_broadcast::broadcast(10);
            let builder_state_id = BuilderStateId {
                parent_commitment: parent_commit,
                parent_view: ViewNumber::new(5),
            };

            // This is the same BuilderStateId as the previous one, so it should
            // replace the previous one.  Which means that the previous one
            // may no longer be published to.
            state.register_builder_state(
                builder_state_id.clone(),
                ParentBlockReferences {
                    view_number: ViewNumber::new(5),
                    vid_commitment: parent_commit,
                    leaf_commit: Commitment::from_raw([0; 32]),
                    builder_commitment: BuilderCommitment::from_bytes([]),
                },
                req_sender.clone(),
            );

            assert_eq!(
                state.spawned_builder_states.len(),
                2,
                "The spawned_builder_states should still have 2 elements in it"
            );
            assert_eq!(state.highest_view_num_builder_id, builder_state_id, "The highest view number builder id should still be the one that was just registered");

            req_receiver
        };

        {
            let builder_state_id = BuilderStateId {
                parent_commitment: parent_commit,
                parent_view: ViewNumber::new(5),
            };

            let req_id_and_sender = state.spawned_builder_states.get(&builder_state_id).unwrap();
            let (response_sender, _) = unbounded();

            assert!(
                req_id_and_sender
                    .1
                    .broadcast(MessageType::RequestMessage(RequestMessage {
                        state_id: builder_state_id,
                        response_channel: response_sender,
                    }))
                    .await
                    .is_ok(),
                "This should be able to send a Message through the sender"
            );
        }

        // The first receiver should have been replaced, so we won't get any
        // results from it.

        assert!(
            req_receiver_1.recv().await.is_err(),
            "This first receiver should be closed"
        );
        assert!(
            req_receiver_2.recv().await.is_ok(),
            "The second receiver should receive a message"
        );
    }

    /// This test checks that the register_builder_state method will only
    /// update the highest_view_num_builder_id if the new [BuilderStateId] has
    /// a higher view number than the current highest_view_num_builder_id.
    #[async_std::test]
    async fn test_global_state_register_builder_state_decrementing_builder_state_ids() {
        let (bootstrap_sender, _) = async_broadcast::broadcast(10);
        let (tx_sender, _) = async_broadcast::broadcast(10);
        let parent_commit = vid_commitment(&[], TEST_NUM_NODES_IN_VID_COMPUTATION);
        let mut state = GlobalState::<TestTypes>::new(
            bootstrap_sender,
            tx_sender,
            parent_commit,
            ViewNumber::new(0),
            ViewNumber::new(0),
            TEST_MAX_BLOCK_SIZE_INCREMENT_PERIOD,
            TEST_PROTOCOL_MAX_BLOCK_SIZE,
            TEST_NUM_NODES_IN_VID_COMPUTATION,
        );

        {
            let (req_sender, _) = async_broadcast::broadcast(10);
            let builder_state_id = BuilderStateId {
                parent_commitment: parent_commit,
                parent_view: ViewNumber::new(6),
            };

            state.register_builder_state(
                builder_state_id.clone(),
                ParentBlockReferences {
                    view_number: ViewNumber::new(6),
                    vid_commitment: parent_commit,
                    leaf_commit: Commitment::from_raw([0; 32]),
                    builder_commitment: BuilderCommitment::from_bytes([]),
                },
                req_sender.clone(),
            );

            assert_eq!(
                state.spawned_builder_states.len(),
                2,
                "The spawned_builder_states should now have 2 elements in it"
            );
            assert_eq!(
                state.highest_view_num_builder_id, builder_state_id,
                "The highest view number builder id should now be the one that was just registered"
            );
            assert!(
                state.spawned_builder_states.contains_key(&builder_state_id),
                "The spawned builder states should contain the new builder state id"
            );
        };

        {
            let (req_sender, _) = async_broadcast::broadcast(10);
            let builder_state_id = BuilderStateId {
                parent_commitment: parent_commit,
                parent_view: ViewNumber::new(5),
            };

            state.register_builder_state(
                builder_state_id.clone(),
                ParentBlockReferences {
                    view_number: ViewNumber::new(5),
                    vid_commitment: parent_commit,
                    leaf_commit: Commitment::from_raw([0; 32]),
                    builder_commitment: BuilderCommitment::from_bytes([]),
                },
                req_sender.clone(),
            );

            assert_eq!(
                state.spawned_builder_states.len(),
                3,
                "The spawned_builder_states should now have 3 elements in it"
            );
            assert_eq!(
                state.highest_view_num_builder_id,
                BuilderStateId {
                    parent_commitment: parent_commit,
                    parent_view: ViewNumber::new(6)
                },
                "The highest view number builder id should now be the one that was just registered"
            );
            assert!(
                state.spawned_builder_states.contains_key(&builder_state_id),
                "The spawned builder states should contain the new builder state id"
            );
        };
    }

    // GlobalState::update_global_state Tests

    /// This test checks that the update_global_state method will correctly
    /// update the LRU blocks cache and the builder_state_to_last_built_block
    /// hashmap with values derived from the parameters passed into the method.
    ///
    /// The assumption behind this test is that the values being stored were
    /// not being stored previously.
    #[async_std::test]
    async fn test_global_state_update_global_state_success() {
        let (bootstrap_sender, _) = async_broadcast::broadcast(10);
        let (tx_sender, _) = async_broadcast::broadcast(10);
        let parent_commit = vid_commitment(&[], TEST_NUM_NODES_IN_VID_COMPUTATION);
        let mut state = GlobalState::<TestTypes>::new(
            bootstrap_sender,
            tx_sender,
            parent_commit,
            ViewNumber::new(0),
            ViewNumber::new(0),
            TEST_MAX_BLOCK_SIZE_INCREMENT_PERIOD,
            TEST_PROTOCOL_MAX_BLOCK_SIZE,
            TEST_NUM_NODES_IN_VID_COMPUTATION,
        );

        let new_parent_commit = vid_commitment(&[], 9);
        let new_view_num = ViewNumber::new(1);
        let builder_state_id = BuilderStateId {
            parent_commitment: new_parent_commit,
            parent_view: new_view_num,
        };

        let builder_hash_1 = BuilderCommitment::from_bytes([1, 2, 3, 4]);
        let block_id = BlockId {
            hash: builder_hash_1,
            view: new_view_num,
        };

        let (vid_trigger_sender, vid_trigger_receiver) =
            async_compatibility_layer::channel::oneshot();
        let (vid_sender, vid_receiver) = unbounded();
        let (block_payload, metadata) =
            <TestBlockPayload as BlockPayload<TestTypes>>::from_transactions(
                vec![TestTransaction::new(vec![1, 2, 3, 4, 5, 6, 7, 8, 9, 10])],
                &TestValidatedState::default(),
                &TestInstanceState::default(),
            )
            .await
            .unwrap();
        let offered_fee = 64u64;
        let block_size = 64u64;
        let truncated = false;

        let build_block_info = BuildBlockInfo {
            id: block_id.clone(),
            block_size,
            offered_fee,
            block_payload: block_payload.clone(),
            metadata,
            vid_trigger: vid_trigger_sender,
            vid_receiver,
            truncated,
        };

        let builder_hash_2 = BuilderCommitment::from_bytes([2, 3, 4, 5]);
        let response_msg = ResponseMessage {
            builder_hash: builder_hash_2.clone(),
            block_size: 32,
            offered_fee: 128,
        };

        // Now that every object is prepared and setup for storage, we can
        // test the `update_global_state` method.

        // `update_global_state` has not return value from its method, so can
        // only inspect its "success" based on the mutation of the state object.
        state.update_global_state(builder_state_id.clone(), build_block_info, response_msg);

        // two things should be adjusted by `update_global_state`:
        // - state.blocks
        // - state.builder_state_to_last_built_block

        // start with blocks

        assert_eq!(
            state.blocks.len(),
            1,
            "The blocks LRU should have a single entry"
        );

        let retrieved_block_info = state.blocks.get(&block_id);
        assert!(
            retrieved_block_info.is_some(),
            "Retrieval of the block id should result is a valid block info data"
        );

        let retrieved_block_info = retrieved_block_info.unwrap();

        assert_eq!(
            retrieved_block_info.block_payload, block_payload,
            "The block payloads should match"
        );
        assert_eq!(
            retrieved_block_info.metadata, metadata,
            "The metadata should match"
        );
        assert_eq!(
            retrieved_block_info.offered_fee, offered_fee,
            "The offered fee should match"
        );
        assert_eq!(
            retrieved_block_info.truncated, truncated,
            "The truncated flag should match"
        );

        {
            // This ensures that the vid_trigger that is stored is still the
            // same, or links to the vid_trigger_receiver that we submitted.
            let mut vid_trigger_write_lock_guard =
                retrieved_block_info.vid_trigger.write_arc().await;
            if let Some(vid_trigger_sender) = vid_trigger_write_lock_guard.take() {
                vid_trigger_sender.send(TriggerStatus::Start);
            }

            match vid_trigger_receiver.recv().await {
                Ok(TriggerStatus::Start) => {
                    // This is expected
                }
                _ => {
                    panic!("did not receive TriggerStatus::Start from vid_trigger_receiver as expected");
                }
            }
        }

        {
            // This ensures that the vid_sender that is stored is still the
            // same, or links to the vid_receiver that we submitted.
            let (vid_commitment, vid_precompute) =
                precompute_vid_commitment(&[1, 2, 3, 4, 5], TEST_NUM_NODES_IN_VID_COMPUTATION);
            assert_eq!(
                vid_sender
                    .send((vid_commitment, vid_precompute.clone()))
                    .await,
                Ok(()),
                "The vid_sender should be able to send the vid commitment and precompute"
            );

            let mut vid_receiver_write_lock_guard =
                retrieved_block_info.vid_receiver.write_arc().await;

            // Get and Keep object

            match vid_receiver_write_lock_guard.get().await {
                Ok((received_vid_commitment, received_vid_precompute)) => {
                    assert_eq!(
                        received_vid_commitment, vid_commitment,
                        "The received vid commitment should match the expected vid commitment"
                    );
                    assert_eq!(
                        received_vid_precompute, vid_precompute,
                        "The received vid precompute should match the expected vid precompute"
                    );
                }
                _ => {
                    panic!("did not receive the expected vid commitment and precompute from vid_receiver_write_lock_guard");
                }
            }
        }

        // finish with builder_state_to_last_built_block

        assert_eq!(
            state.builder_state_to_last_built_block.len(),
            1,
            "The builder state to last built block should have a single entry"
        );

        let last_built_block = state
            .builder_state_to_last_built_block
            .get(&builder_state_id);

        assert!(
            last_built_block.is_some(),
            "The last built block should be retrievable"
        );

        let last_built_block = last_built_block.unwrap();

        assert_eq!(
            last_built_block.builder_hash, builder_hash_2,
            "The last built block id should match the block id"
        );

        assert_eq!(
            last_built_block.block_size, 32,
            "The last built block size should match the response message"
        );

        assert_eq!(
            last_built_block.offered_fee, 128,
            "The last built block offered fee should match the response message"
        );
    }

    /// This test demonstrates the replacement behavior of the the
    /// `update_global_state` method.
    ///
    /// When given a `BuilderStateId` that already exists in the `blocks` LRU,
    /// and the `builder_state_to_last_built_block` hashmap, the method will
    /// replace the values in the `builder_state_to_last_built_block` hashmap,
    /// and it will also replace the entry in the `block`s LRU.
    #[async_std::test]
    async fn test_global_state_update_global_state_replacement() {
        let (bootstrap_sender, _) = async_broadcast::broadcast(10);
        let (tx_sender, _) = async_broadcast::broadcast(10);
        let parent_commit = vid_commitment(&[], TEST_NUM_NODES_IN_VID_COMPUTATION);
        let mut state = GlobalState::<TestTypes>::new(
            bootstrap_sender,
            tx_sender,
            parent_commit,
            ViewNumber::new(0),
            ViewNumber::new(0),
            TEST_MAX_BLOCK_SIZE_INCREMENT_PERIOD,
            TEST_PROTOCOL_MAX_BLOCK_SIZE,
            TEST_NUM_NODES_IN_VID_COMPUTATION,
        );

        let new_parent_commit = vid_commitment(&[], 9);
        let new_view_num = ViewNumber::new(1);
        let builder_state_id = BuilderStateId {
            parent_commitment: new_parent_commit,
            parent_view: new_view_num,
        };

        let builder_hash = BuilderCommitment::from_bytes([1, 2, 3, 4]);
        let block_id_1 = BlockId {
            hash: builder_hash.clone(),
            view: new_view_num,
        };
        let (vid_trigger_sender_1, vid_trigger_receiver_1) =
            async_compatibility_layer::channel::oneshot();
        let (vid_sender_1, vid_receiver_1) = unbounded();
        let (block_payload_1, metadata_1) =
            <TestBlockPayload as BlockPayload<TestTypes>>::from_transactions(
                vec![TestTransaction::new(vec![1, 2, 3, 4, 5, 6, 7, 8, 9, 10])],
                &TestValidatedState::default(),
                &TestInstanceState::default(),
            )
            .await
            .unwrap();
        let offered_fee_1 = 64u64;
        let block_size_1 = 64u64;
        let truncated_1 = false;
        let build_block_info_1 = BuildBlockInfo {
            id: block_id_1.clone(),
            block_size: block_size_1,
            offered_fee: offered_fee_1,
            block_payload: block_payload_1.clone(),
            metadata: metadata_1,
            vid_trigger: vid_trigger_sender_1,
            vid_receiver: vid_receiver_1,
            truncated: truncated_1,
        };
        let response_msg_1 = ResponseMessage {
            builder_hash: builder_hash.clone(),
            block_size: block_size_1,
            offered_fee: offered_fee_1,
        };

        // Now that every object is prepared and setup for storage, we can
        // test the `update_global_state` method.

        // `update_global_state` has no return value from its method, so we can
        // only inspect its "success" based on the mutation of the state object.
        state.update_global_state(builder_state_id.clone(), build_block_info_1, response_msg_1);

        // We're going to enter another update_global_state_entry with the same
        // builder_state_id, but with different values for the block info and
        // response message.  This should highlight that the values get replaced
        // in this update.

        let block_id_2 = BlockId {
            hash: builder_hash.clone(),
            view: new_view_num,
        };
        let (vid_trigger_sender_2, vid_trigger_receiver_2) =
            async_compatibility_layer::channel::oneshot();
        let (vid_sender_2, vid_receiver_2) = unbounded();
        let (block_payload_2, metadata_2) =
            <TestBlockPayload as BlockPayload<TestTypes>>::from_transactions(
                vec![TestTransaction::new(vec![2, 3, 4, 5, 6, 7, 8, 9, 10, 11])],
                &TestValidatedState::default(),
                &TestInstanceState::default(),
            )
            .await
            .unwrap();
        let offered_fee_2 = 16u64;
        let block_size_2 = 32u64;
        let truncated_2 = true;
        let build_block_info_2 = BuildBlockInfo {
            id: block_id_2.clone(),
            block_size: block_size_2,
            offered_fee: offered_fee_2,
            block_payload: block_payload_2.clone(),
            metadata: metadata_2,
            vid_trigger: vid_trigger_sender_2,
            vid_receiver: vid_receiver_2,
            truncated: truncated_2,
        };
        let response_msg_2: ResponseMessage = ResponseMessage {
            builder_hash: builder_hash.clone(),
            block_size: block_size_2,
            offered_fee: offered_fee_2,
        };

        // two things should be adjusted by `update_global_state`:
        // When given the same build_state_ids.
        state.update_global_state(builder_state_id.clone(), build_block_info_2, response_msg_2);

        // start with blocks

        assert_eq!(
            state.blocks.len(),
            1,
            "The blocks LRU should have a single entry"
        );

        let retrieved_block_info = state.blocks.get(&block_id_2);
        assert!(
            retrieved_block_info.is_some(),
            "Retrieval of the block id should result is a valid block info data"
        );

        let retrieved_block_info = retrieved_block_info.unwrap();

        assert_eq!(
            retrieved_block_info.block_payload, block_payload_2,
            "The block payloads should match"
        );
        assert_ne!(
            retrieved_block_info.block_payload, block_payload_1,
            "The block payloads should not match"
        );
        assert_eq!(
            retrieved_block_info.metadata, metadata_2,
            "The metadata should match"
        );
        assert_eq!(
            retrieved_block_info.metadata, metadata_1,
            "The metadata should match"
        );
        // TestMetadata will always match

        assert_eq!(
            retrieved_block_info.offered_fee, offered_fee_2,
            "The offered fee should match"
        );
        assert_ne!(
            retrieved_block_info.offered_fee, offered_fee_1,
            "The offered fee should not match"
        );
        assert_eq!(
            retrieved_block_info.truncated, truncated_2,
            "The truncated flag should match"
        );
        assert_ne!(
            retrieved_block_info.truncated, truncated_1,
            "The truncated flag should not match"
        );

        {
            // This ensures that the vid_trigger that is stored is still the
            // same, or links to the vid_trigger_receiver that we submitted.
            let mut vid_trigger_write_lock_guard =
                retrieved_block_info.vid_trigger.write_arc().await;
            if let Some(vid_trigger_sender) = vid_trigger_write_lock_guard.take() {
                vid_trigger_sender.send(TriggerStatus::Start);
            }

            match vid_trigger_receiver_2.recv().await {
                Ok(TriggerStatus::Start) => {
                    // This is expected
                }
                _ => {
                    panic!("did not receive TriggerStatus::Start from vid_trigger_receiver as expected");
                }
            }

            assert!(
                vid_trigger_receiver_1.recv().await.is_err(),
                "This should not receive anything from vid_trigger_receiver_1"
            );
        }

        {
            // This ensures that the vid_sender that is stored is still the
            // same, or links to the vid_receiver that we submitted.
            let (vid_commitment, vid_precompute) =
                precompute_vid_commitment(&[1, 2, 3, 4, 5], TEST_NUM_NODES_IN_VID_COMPUTATION);
            assert_eq!(
                vid_sender_2
                    .send((vid_commitment, vid_precompute.clone()))
                    .await,
                Ok(()),
                "The vid_sender should be able to send the vid commitment and precompute"
            );

            assert!(
                vid_sender_1
                    .send((vid_commitment, vid_precompute.clone()))
                    .await
                    .is_err(),
                "The vid_sender should not be able to send the vid commitment and precompute"
            );

            let mut vid_receiver_write_lock_guard =
                retrieved_block_info.vid_receiver.write_arc().await;

            // Get and Keep object

            match vid_receiver_write_lock_guard.get().await {
                Ok((received_vid_commitment, received_vid_precompute)) => {
                    assert_eq!(
                        received_vid_commitment, vid_commitment,
                        "The received vid commitment should match the expected vid commitment"
                    );
                    assert_eq!(
                        received_vid_precompute, vid_precompute,
                        "The received vid precompute should match the expected vid precompute"
                    );
                }
                _ => {
                    panic!("did not receive the expected vid commitment and precompute from vid_receiver_write_lock_guard");
                }
            }
        }

        // finish with builder_state_to_last_built_block

        assert_eq!(
            state.builder_state_to_last_built_block.len(),
            1,
            "The builder state to last built block should have a single entry"
        );

        let last_built_block = state
            .builder_state_to_last_built_block
            .get(&builder_state_id);

        assert!(
            last_built_block.is_some(),
            "The last built block should be retrievable"
        );

        let last_built_block = last_built_block.unwrap();

        assert_eq!(
            last_built_block.builder_hash, builder_hash,
            "The last built block id should match the block id"
        );

        assert_eq!(
            last_built_block.block_size, block_size_2,
            "The last built block size should match the response message"
        );
        assert_ne!(
            last_built_block.block_size, block_size_1,
            "The last built block size should not match the previous block size"
        );

        assert_eq!(
            last_built_block.offered_fee, offered_fee_2,
            "The last built block offered fee should match the response message"
        );
        assert_ne!(
            last_built_block.offered_fee, offered_fee_1,
            "The last built block offered fee should not match the previous block offered fee"
        );
    }

    // GlobalState::remove_handles Tests

    /// This test checks to ensure that remove_handles will only consider
    /// views up to what is known to have been stored. As a result it will
    /// indicate that is has only targeted to the highest view number that it
    /// is aware of.
    #[async_std::test]
    async fn test_global_state_remove_handles_prune_up_to_latest() {
        let (bootstrap_sender, _) = async_broadcast::broadcast(10);
        let (tx_sender, _) = async_broadcast::broadcast(10);
        let parent_commit = vid_commitment(&[0], TEST_NUM_NODES_IN_VID_COMPUTATION);
        let mut state = GlobalState::<TestTypes>::new(
            bootstrap_sender,
            tx_sender,
            parent_commit,
            ViewNumber::new(0),
            ViewNumber::new(0),
            TEST_MAX_BLOCK_SIZE_INCREMENT_PERIOD,
            TEST_PROTOCOL_MAX_BLOCK_SIZE,
            TEST_NUM_NODES_IN_VID_COMPUTATION,
        );

        // We register a few builder states.
        for i in 1..=10 {
            let vid_commit = vid_commitment(&[i], TEST_NUM_NODES_IN_VID_COMPUTATION);
            let view = ViewNumber::new(i as u64);

            state.register_builder_state(
                BuilderStateId {
                    parent_commitment: vid_commit,
                    parent_view: view,
                },
                ParentBlockReferences {
                    view_number: view,
                    vid_commitment: vid_commit,
                    leaf_commit: Commitment::from_raw([0; 32]),
                    builder_commitment: BuilderCommitment::from_bytes([]),
                },
                async_broadcast::broadcast(10).0,
            );
        }

        assert_eq!(
            state.spawned_builder_states.len(),
            11,
            "The spawned_builder_states should have the expected number of entries",
        );

        assert_eq!(
            state.remove_handles(ViewNumber::new(100)),
            ViewNumber::new(10),
            "It should only be able to prune up to what has been stored"
        );

        assert_eq!(
            state.spawned_builder_states.len(),
            1,
            "The spawned_builder_states should only have a single entry in it"
        );

        let builder_state_id = BuilderStateId {
            parent_commitment: vid_commitment(&[10], TEST_NUM_NODES_IN_VID_COMPUTATION),
            parent_view: ViewNumber::new(10),
        };
        assert_eq!(
            state.highest_view_num_builder_id, builder_state_id,
            "The highest view number builder id should be the one that was just registered"
        );

        assert_eq!(
            state.last_garbage_collected_view_num,
            ViewNumber::new(9),
            "The last garbage collected view number should match expected value"
        );

        assert!(
            state.spawned_builder_states.contains_key(&BuilderStateId {
                parent_commitment: vid_commitment(&[10], TEST_NUM_NODES_IN_VID_COMPUTATION),
                parent_view: ViewNumber::new(10),
            }),
            "The spawned builder states should contain the builder state id: {builder_state_id}"
        );
    }

    /// This test checks that the remove_handles doesn't ensure that the
    /// `last_garbage_collected_view_num` is strictly increasing. By first
    /// removing a higher view  number, followed by a smaller view number
    /// (with the highest_view_num_builder_id having a view greater than or
    /// equal to both targets) we can demonstrate this property.
    ///
    /// Furthermore this demonstrates that by supplying any view number to
    /// remove_handles that is less than `last_garbage_collected_view_num` will
    /// result in `last_garbage_collected_view_num` being updated to the given
    /// value minus 1, without regard for it actually removing / cleaning
    /// anything, or whether it is moving backwards in view numbers.
    ///
    /// If we were to account for the view numbers actually being cleaned up,
    /// we could still trigger this behavior be re-adding the builder states
    /// with a view number that precedes the last garbage collected view number,
    /// then removing them would trigger the same behavior.
    #[async_std::test]
    async fn test_global_state_remove_handles_can_reduce_last_garbage_collected_view_num_simple() {
        let (bootstrap_sender, _) = async_broadcast::broadcast(10);
        let (tx_sender, _) = async_broadcast::broadcast(10);
        let parent_commit = vid_commitment(&[0], TEST_NUM_NODES_IN_VID_COMPUTATION);
        let mut state = GlobalState::<TestTypes>::new(
            bootstrap_sender,
            tx_sender,
            parent_commit,
            ViewNumber::new(0),
            ViewNumber::new(0),
            TEST_MAX_BLOCK_SIZE_INCREMENT_PERIOD,
            TEST_PROTOCOL_MAX_BLOCK_SIZE,
            TEST_NUM_NODES_IN_VID_COMPUTATION,
        );

        // We register a few builder states.
        for i in 1..=10 {
            let vid_commit = vid_commitment(&[i], TEST_NUM_NODES_IN_VID_COMPUTATION);
            let view = ViewNumber::new(i as u64);

            state.register_builder_state(
                BuilderStateId {
                    parent_commitment: vid_commit,
                    parent_view: view,
                },
                ParentBlockReferences {
                    view_number: view,
                    vid_commitment: vid_commit,
                    leaf_commit: Commitment::from_raw([0; 32]),
                    builder_commitment: BuilderCommitment::from_bytes([]),
                },
                async_broadcast::broadcast(10).0,
            );
        }

        assert_eq!(
            state.highest_view_num_builder_id,
            BuilderStateId {
                parent_commitment: vid_commitment(&[10], TEST_NUM_NODES_IN_VID_COMPUTATION),
                parent_view: ViewNumber::new(10),
            },
            "The highest view number builder id should be the one that was just registered"
        );

        assert_eq!(
            state.remove_handles(ViewNumber::new(10)),
            ViewNumber::new(10),
            "It should remove what has been stored"
        );

        assert_eq!(
            state.last_garbage_collected_view_num,
            ViewNumber::new(9),
            "The last garbage collected view number should match expected value"
        );

        assert_eq!(
            state.remove_handles(ViewNumber::new(5)),
            ViewNumber::new(5),
            "If we only remove up to view 5, then only entries preceding view 5 should be removed"
        );

        // The last garbage collected view has gone down as a result of our
        // new remove_handles target, demonstrating that this number isn't
        // strictly increasing in value.
        assert_eq!(
            state.last_garbage_collected_view_num,
            ViewNumber::new(4),
            "The last garbage collected view number should match expected value",
        );
    }

    /// This test checks that the remove_handles doesn't ensure that the
    /// `last_garbage_collected_view_num` is strictly increasing. It is very
    /// similar to `test_global_state_remove_handles_can_reduce_last_garbage_collected_view_num_simple`
    /// but differs in that it re-adds the removed builder states, just in case
    /// the previous test's behavior is erroneous and fixed by ensuring that we
    /// only consider removed view numbers.
    #[async_std::test]
    async fn test_global_state_remove_handles_can_reduce_last_garbage_collected_view_num_strict() {
        let (bootstrap_sender, _) = async_broadcast::broadcast(10);
        let (tx_sender, _) = async_broadcast::broadcast(10);
        let parent_commit = vid_commitment(&[0], TEST_NUM_NODES_IN_VID_COMPUTATION);
        let mut state = GlobalState::<TestTypes>::new(
            bootstrap_sender,
            tx_sender,
            parent_commit,
            ViewNumber::new(0),
            ViewNumber::new(0),
            TEST_MAX_BLOCK_SIZE_INCREMENT_PERIOD,
            TEST_PROTOCOL_MAX_BLOCK_SIZE,
            TEST_NUM_NODES_IN_VID_COMPUTATION,
        );

        // We register a few builder states.
        for i in 1..=10 {
            let vid_commit = vid_commitment(&[i], TEST_NUM_NODES_IN_VID_COMPUTATION);
            let view = ViewNumber::new(i as u64);

            state.register_builder_state(
                BuilderStateId {
                    parent_commitment: vid_commit,
                    parent_view: view,
                },
                ParentBlockReferences {
                    view_number: view,
                    vid_commitment: vid_commit,
                    leaf_commit: Commitment::from_raw([0; 32]),
                    builder_commitment: BuilderCommitment::from_bytes([]),
                },
                async_broadcast::broadcast(10).0,
            );
        }

        assert_eq!(
            state.highest_view_num_builder_id,
            BuilderStateId {
                parent_commitment: vid_commitment(&[10], TEST_NUM_NODES_IN_VID_COMPUTATION),
                parent_view: ViewNumber::new(10),
            },
            "The highest view number builder id should be the one that was just registered"
        );

        assert_eq!(
            state.remove_handles(ViewNumber::new(10)),
            ViewNumber::new(10),
            "It should remove what has been stored"
        );

        assert_eq!(
            state.last_garbage_collected_view_num,
            ViewNumber::new(9),
            "The last garbage collected view number should match expected value"
        );

        // We re-add these removed builder_state_ids
        for i in 1..10 {
            let vid_commit = vid_commitment(&[i], TEST_NUM_NODES_IN_VID_COMPUTATION);
            let view = ViewNumber::new(i as u64);

            state.register_builder_state(
                BuilderStateId {
                    parent_commitment: vid_commit,
                    parent_view: view,
                },
                ParentBlockReferences {
                    view_number: view,
                    vid_commitment: vid_commit,
                    leaf_commit: Commitment::from_raw([0; 32]),
                    builder_commitment: BuilderCommitment::from_bytes([]),
                },
                async_broadcast::broadcast(10).0,
            );
        }

        assert_eq!(
            state.remove_handles(ViewNumber::new(5)),
            ViewNumber::new(5),
            "If we only remove up to view 5, then only entries preceding view 5 should be removed"
        );

        // The last garbage collected view has gone down as a result of our
        // new remove_handles target, demonstrating that this number isn't
        // strictly increasing in value.
        assert_eq!(
            state.last_garbage_collected_view_num,
            ViewNumber::new(4),
            "The last garbage collected view number should match expected value",
        );
    }

    /// This test checks that the remove_handles methods will correctly remove
    /// The expected number of builder states from the spawned_builder_states
    /// hashmap.  It does this by specifically controlling the number of builder
    /// states that are registered, and then removing a subset of them. It
    /// verifies the absence of the entries that should have been removed, and
    /// the presence of the entries that should have been kept.
    #[async_std::test]
    async fn test_global_state_remove_handles_expected() {
        let (bootstrap_sender, _) = async_broadcast::broadcast(10);
        let (tx_sender, _) = async_broadcast::broadcast(10);
        let parent_commit = vid_commitment(&[0], TEST_NUM_NODES_IN_VID_COMPUTATION);
        let mut state = GlobalState::<TestTypes>::new(
            bootstrap_sender,
            tx_sender,
            parent_commit,
            ViewNumber::new(0),
            ViewNumber::new(0),
            TEST_MAX_BLOCK_SIZE_INCREMENT_PERIOD,
            TEST_PROTOCOL_MAX_BLOCK_SIZE,
            TEST_NUM_NODES_IN_VID_COMPUTATION,
        );

        // We register a few builder states.
        for i in 1..=10 {
            let vid_commit = vid_commitment(&[i], TEST_NUM_NODES_IN_VID_COMPUTATION);
            let view = ViewNumber::new(i as u64);

            state.register_builder_state(
                BuilderStateId {
                    parent_commitment: vid_commit,
                    parent_view: view,
                },
                ParentBlockReferences {
                    view_number: view,
                    vid_commitment: vid_commit,
                    leaf_commit: Commitment::from_raw([0; 32]),
                    builder_commitment: BuilderCommitment::from_bytes([]),
                },
                async_broadcast::broadcast(10).0,
            );
        }

        assert_eq!(
            state.spawned_builder_states.len(),
            11,
            "The spawned_builder_states should have 11 elements in it"
        );

        assert_eq!(
            state.highest_view_num_builder_id,
            BuilderStateId {
                parent_commitment: vid_commitment(&[10], TEST_NUM_NODES_IN_VID_COMPUTATION),
                parent_view: ViewNumber::new(10),
            },
            "The highest view number builder id should be the one that was just registered"
        );

        assert_eq!(
            state.last_garbage_collected_view_num,
            ViewNumber::new(0),
            "The last garbage collected view number should be hat was passed in"
        );

        // Now we want to clean up some previous builder states to ensure that we
        // remove the appropriate targets.

        // This should remove the view builder states preceding the view number 5
        assert_eq!(
            state.remove_handles(ViewNumber::new(5)),
            ViewNumber::new(5),
            "The last garbage collected view number should match expected value"
        );

        // There should be 11 - 5 entries remaining
        assert_eq!(
            state.spawned_builder_states.len(),
            6,
            "The spawned_builder_states should have 6 elements in it"
        );

        for i in 0..5 {
            let builder_state_id = BuilderStateId {
                parent_commitment: vid_commitment(&[i], TEST_NUM_NODES_IN_VID_COMPUTATION),
                parent_view: ViewNumber::new(i as u64),
            };
            assert!(
                !state.spawned_builder_states.contains_key(&builder_state_id),
                "the spawned builder states should contain the builder state id, {builder_state_id}"
            );
        }

        for i in 5..=10 {
            let builder_state_id = BuilderStateId {
                parent_commitment: vid_commitment(&[i], TEST_NUM_NODES_IN_VID_COMPUTATION),
                parent_view: ViewNumber::new(i as u64),
            };
            assert!(
                state.spawned_builder_states.contains_key(&builder_state_id),
                "The spawned builder states should contain the builder state id: {builder_state_id}"
            );
        }
    }

    // Get Available Blocks Tests

    /// This test checks that the error `AvailableBlocksError::NoBlocksAvailable`
    /// is returned when no blocks are available.
    ///
    /// To trigger this condition, we simply submit a request to the
    /// implementation of get_available_blocks, and we do not provide any
    /// information for the block view number requested.  As a result, the
    /// implementation will ultimately timeout, and return an error that
    /// indicates that no blocks were available.
    #[async_std::test]
    async fn test_get_available_blocks_error_no_blocks_available() {
        let (bootstrap_sender, _) = async_broadcast::broadcast(10);
        let (tx_sender, _) = async_broadcast::broadcast(10);
        let (builder_public_key, builder_private_key) =
            <BLSPubKey as BuilderSignatureKey>::generated_from_seed_indexed([0; 32], 0);
        let (leader_public_key, leader_private_key) =
            <BLSPubKey as SignatureKey>::generated_from_seed_indexed([0; 32], 1);
        let parent_commit = vid_commitment(&[], TEST_NUM_NODES_IN_VID_COMPUTATION);

        let state = ProxyGlobalState::<TestTypes>::new(
            Arc::new(RwLock::new(GlobalState::<TestTypes>::new(
                bootstrap_sender,
                tx_sender,
                parent_commit,
                ViewNumber::new(0),
                ViewNumber::new(0),
                TEST_MAX_BLOCK_SIZE_INCREMENT_PERIOD,
                TEST_PROTOCOL_MAX_BLOCK_SIZE,
                TEST_NUM_NODES_IN_VID_COMPUTATION,
            ))),
            (builder_public_key, builder_private_key),
            Duration::from_millis(100),
        );

        // leader_private_key
        let signature = BLSPubKey::sign(&leader_private_key, parent_commit.as_ref()).unwrap();

        // This *should* just time out
        let result = state
            .available_blocks_implementation(
                &vid_commitment(&[], TEST_NUM_NODES_IN_VID_COMPUTATION),
                1,
                leader_public_key,
                &signature,
            )
            .await;

        match result {
            Err(AvailableBlocksError::NoBlocksAvailable) => {
                // This is what we expect.
                // This message *should* indicate that no blocks were available.
            }
            Err(err) => {
                panic!("Unexpected error: {:?}", err);
            }
            Ok(_) => {
                panic!("Expected an error, but got a result");
            }
        }
    }

    /// This test checks that the error `AvailableBlocksError::SignatureValidationFailed`
    /// is returned when the signature is invalid.
    ///
    /// To trigger this condition, we simply submit a request to the
    /// implementation of get_available_blocks, but we sign the request with
    /// the builder's private key instead of the leader's private key.  Since
    /// these keys do not match, this will result in a signature verification
    /// error.
    #[async_std::test]
    async fn test_get_available_blocks_error_invalid_signature() {
        let (bootstrap_sender, _) = async_broadcast::broadcast(10);
        let (tx_sender, _) = async_broadcast::broadcast(10);
        let (builder_public_key, builder_private_key) =
            <BLSPubKey as BuilderSignatureKey>::generated_from_seed_indexed([0; 32], 0);
        let (leader_public_key, _leader_private_key) =
            <BLSPubKey as SignatureKey>::generated_from_seed_indexed([0; 32], 1);
        let parent_commit = vid_commitment(&[], TEST_NUM_NODES_IN_VID_COMPUTATION);

        let state = ProxyGlobalState::<TestTypes>::new(
            Arc::new(RwLock::new(GlobalState::<TestTypes>::new(
                bootstrap_sender,
                tx_sender,
                parent_commit,
                ViewNumber::new(0),
                ViewNumber::new(0),
                TEST_MAX_BLOCK_SIZE_INCREMENT_PERIOD,
                TEST_PROTOCOL_MAX_BLOCK_SIZE,
                TEST_NUM_NODES_IN_VID_COMPUTATION,
            ))),
            (builder_public_key, builder_private_key.clone()),
            Duration::from_millis(100),
        );

        // leader_private_key
        let signature = BLSPubKey::sign(&builder_private_key, parent_commit.as_ref()).unwrap();

        // This *should* just time out
        let result = state
            .available_blocks_implementation(
                &vid_commitment(&[], TEST_NUM_NODES_IN_VID_COMPUTATION),
                1,
                leader_public_key,
                &signature,
            )
            .await;

        match result {
            Err(AvailableBlocksError::SignatureValidationFailed) => {
                // This is what we expect.
                // This message *should* indicate that the signature passed
                // did not match the given public key.
            }
            Err(err) => {
                panic!("Unexpected error: {:?}", err);
            }
            Ok(_) => {
                panic!("Expected an error, but got a result");
            }
        }
    }

    /// This test checks that the error `AvailableBlocksError::RequestForAvailableViewThatHasAlreadyBeenDecided`
    /// is returned when the requested view number has already been garbage
    /// collected.
    ///
    /// To trigger this condition, we initialize the GlobalState with a
    /// garbage collected view number that is higher than the view that will
    /// be requested.
    #[async_std::test]
    async fn test_get_available_blocks_error_requesting_previous_view_number() {
        let (bootstrap_sender, _) = async_broadcast::broadcast(10);
        let (tx_sender, _) = async_broadcast::broadcast(10);
        let (builder_public_key, builder_private_key) =
            <BLSPubKey as BuilderSignatureKey>::generated_from_seed_indexed([0; 32], 0);
        let (leader_public_key, leader_private_key) =
            <BLSPubKey as SignatureKey>::generated_from_seed_indexed([0; 32], 1);
        let parent_commit = vid_commitment(&[], TEST_NUM_NODES_IN_VID_COMPUTATION);

        let state = ProxyGlobalState::<TestTypes>::new(
            Arc::new(RwLock::new(GlobalState::<TestTypes>::new(
                bootstrap_sender,
                tx_sender,
                parent_commit,
                ViewNumber::new(0),
                ViewNumber::new(2),
                TEST_MAX_BLOCK_SIZE_INCREMENT_PERIOD,
                TEST_PROTOCOL_MAX_BLOCK_SIZE,
                TEST_NUM_NODES_IN_VID_COMPUTATION,
            ))),
            (builder_public_key, builder_private_key),
            Duration::from_millis(100),
        );

        // leader_private_key
        let signature = BLSPubKey::sign(&leader_private_key, parent_commit.as_ref()).unwrap();

        // This *should* just time out
        let result = state
            .available_blocks_implementation(
                &vid_commitment(&[], TEST_NUM_NODES_IN_VID_COMPUTATION),
                1,
                leader_public_key,
                &signature,
            )
            .await;

        match result {
            Err(AvailableBlocksError::RequestForAvailableViewThatHasAlreadyBeenDecided) => {
                // This is what we expect.
                // This message *should* indicate that the signature passed
                // did not match the given public key.
            }
            Err(err) => {
                panic!("Unexpected error: {:?}", err);
            }
            Ok(_) => {
                panic!("Expected an error, but got a result");
            }
        }
    }

    /// This test checks that the error `AvailableBlocksError::GetChannelForMatchingBuilderError`
    /// is returned when attempting to retrieve a view that is not stored within the state, and
    /// the highest view is also no longer stored within the state.
    ///
    /// To trigger this condition, we initialize the GlobalState with an initial
    /// state, and then we mutate the state to record the wrong latest state id.
    /// When interacted with `GlobalState` via `register_builder_state`, and
    /// `remove_handles`, this error doesn't seem possible immediately possible.
    #[async_std::test]
    async fn test_get_available_blocks_error_get_channel_for_matching_builder() {
        let (bootstrap_sender, _) = async_broadcast::broadcast(10);
        let (tx_sender, _) = async_broadcast::broadcast(10);
        let (builder_public_key, builder_private_key) =
            <BLSPubKey as BuilderSignatureKey>::generated_from_seed_indexed([0; 32], 0);
        let (leader_public_key, leader_private_key) =
            <BLSPubKey as SignatureKey>::generated_from_seed_indexed([0; 32], 1);
        let parent_commit = vid_commitment(&[], TEST_NUM_NODES_IN_VID_COMPUTATION);

        let state = Arc::new(ProxyGlobalState::<TestTypes>::new(
            Arc::new(RwLock::new(GlobalState::<TestTypes>::new(
                bootstrap_sender,
                tx_sender,
                parent_commit,
                ViewNumber::new(4),
                ViewNumber::new(4),
                TEST_MAX_BLOCK_SIZE_INCREMENT_PERIOD,
                TEST_PROTOCOL_MAX_BLOCK_SIZE,
                TEST_NUM_NODES_IN_VID_COMPUTATION,
            ))),
            (builder_public_key, builder_private_key.clone()),
            Duration::from_secs(1),
        ));

        {
            let mut write_locked_global_state = state.global_state.write_arc().await;
            write_locked_global_state.highest_view_num_builder_id = BuilderStateId {
                parent_commitment: parent_commit,
                parent_view: ViewNumber::new(5),
            };
        }

        // As a result, we **should** be receiving a request for the available
        // blocks with our expected state id on the receiver, along with a channel
        // to send the response back to the caller.

        let signature = BLSPubKey::sign(&leader_private_key, parent_commit.as_ref()).unwrap();
        let result = state
            .available_blocks_implementation(&parent_commit, 6, leader_public_key, &signature)
            .await;
        match result {
            Err(AvailableBlocksError::GetChannelForMatchingBuilderError(_)) => {
                // This is what we expect.
                // This message *should* indicate that the response channel was closed.
            }
            Err(err) => {
                panic!("Unexpected error: {:?}", err);
            }
            Ok(_) => {
                panic!("Expected an error, but got a result");
            }
        }
    }

    // We have two error cases for `available_blocks_implementation` that we
    // cannot seem trigger directly due to the nature of how the implementation
    // performs.
    //
    // The first is ChannelUnexpectedlyClosed, which doesn't seem to be
    // producible as the unbounded channel doesn't seem to be able to be
    // closed.
    //
    // The second is SigningBlockFailed, which doesn't seem to be producible
    // with a valid private key, and it's not clear how to create an invalid
    // private key.

    /// This test checks that call to `available_blocks_implementation` returns
    /// a successful response when the function is called before blocks are
    /// made available.
    #[async_std::test]
    async fn test_get_available_blocks_requested_before_blocks_available() {
        let (bootstrap_sender, _) = async_broadcast::broadcast(10);
        let (tx_sender, _) = async_broadcast::broadcast(10);
        let (builder_public_key, builder_private_key) =
            <BLSPubKey as BuilderSignatureKey>::generated_from_seed_indexed([0; 32], 0);
        let (leader_public_key, leader_private_key) =
            <BLSPubKey as SignatureKey>::generated_from_seed_indexed([0; 32], 1);
        let parent_commit = vid_commitment(&[], TEST_NUM_NODES_IN_VID_COMPUTATION);

        let state = Arc::new(ProxyGlobalState::<TestTypes>::new(
            Arc::new(RwLock::new(GlobalState::<TestTypes>::new(
                bootstrap_sender,
                tx_sender,
                parent_commit,
                ViewNumber::new(0),
                ViewNumber::new(0),
                TEST_MAX_BLOCK_SIZE_INCREMENT_PERIOD,
                TEST_PROTOCOL_MAX_BLOCK_SIZE,
                TEST_NUM_NODES_IN_VID_COMPUTATION,
            ))),
            (builder_public_key, builder_private_key.clone()),
            Duration::from_secs(1),
        ));

        let cloned_parent_commit = parent_commit;
        let cloned_state = state.clone();
        let cloned_leader_private_key = leader_private_key.clone();

        // We want to trigger a request for the available blocks, before we make the available block available
        let get_available_blocks_handle = async_std::task::spawn(async move {
            // leader_private_key
            let signature =
                BLSPubKey::sign(&cloned_leader_private_key, cloned_parent_commit.as_ref()).unwrap();
            cloned_state
                .available_blocks_implementation(
                    &cloned_parent_commit,
                    1,
                    leader_public_key,
                    &signature,
                )
                .await
        });

        // Now we want to make the block data available to the state.
        let expected_builder_state_id = BuilderStateId {
            parent_commitment: parent_commit,
            parent_view: ViewNumber::new(1),
        };

        let mut response_receiver = {
            // We only want to keep this write lock for the time needed, and
            // no more.
            let mut write_locked_global_state = state.global_state.write_arc().await;

            // We insert a sender so that the next time this stateId is requested,
            // it will be available to send data back.
            let (response_sender, response_receiver) = async_broadcast::broadcast(10);
            write_locked_global_state.register_builder_state(
                expected_builder_state_id.clone(),
                ParentBlockReferences {
                    view_number: expected_builder_state_id.parent_view,
                    vid_commitment: expected_builder_state_id.parent_commitment,
                    leaf_commit: Commitment::from_raw([0; 32]),
                    builder_commitment: BuilderCommitment::from_bytes([]),
                },
                response_sender,
            );

            response_receiver
        };

        // As a result, we **should** be receiving a request for the available
        // blocks with our expected state id on the receiver, along with a channel
        // to send the response back to the caller.

        let response_channel = match response_receiver.next().await {
            None => {
                panic!("Expected a request for available blocks, but didn't get one");
            }
            Some(MessageType::RequestMessage(req_msg)) => {
                assert_eq!(req_msg.state_id, expected_builder_state_id);
                req_msg.response_channel
            }
            Some(message) => {
                panic!(
                    "Expected a request for available blocks, but got a different message: {:?}",
                    message
                );
            }
        };

        // We want to send a ResponseMessage to the channel
        let expected_response = ResponseMessage {
            block_size: 9,
            offered_fee: 7,
            builder_hash: BuilderCommitment::from_bytes([1, 2, 3, 4, 5]),
        };

        assert!(
            response_channel
                .send(expected_response.clone())
                .await
                .is_ok(),
            "failed to send ResponseMessage"
        );

        let result = get_available_blocks_handle.await;
        match result {
            Err(err) => {
                panic!("Unexpected error: {:?}", err);
            }
            Ok(result) => {
                assert_eq!(
                    result,
                    vec![AvailableBlockInfo {
                        block_hash: expected_response.builder_hash.clone(),
                        block_size: expected_response.block_size,
                        offered_fee: expected_response.offered_fee,
                        signature: <BLSPubKey as BuilderSignatureKey>::sign_block_info(
                            &builder_private_key,
                            expected_response.block_size,
                            expected_response.offered_fee,
                            &expected_response.builder_hash,
                        )
                        .unwrap(),
                        sender: builder_public_key,
                        _phantom: Default::default(),
                    }],
                    "get_available_blocks response matches expectation"
                );
            }
        }
    }

    /// This test checks that call to `available_blocks_implementation` returns
    /// a successful response when the function is called after blocks are
    /// made available.
    #[async_std::test]
    async fn test_get_available_blocks_requested_after_blocks_available() {
        let (bootstrap_sender, _) = async_broadcast::broadcast(10);
        let (tx_sender, _) = async_broadcast::broadcast(10);
        let (builder_public_key, builder_private_key) =
            <BLSPubKey as BuilderSignatureKey>::generated_from_seed_indexed([0; 32], 0);
        let (leader_public_key, leader_private_key) =
            <BLSPubKey as SignatureKey>::generated_from_seed_indexed([0; 32], 1);
        let parent_commit = vid_commitment(&[], TEST_NUM_NODES_IN_VID_COMPUTATION);

        let state = Arc::new(ProxyGlobalState::<TestTypes>::new(
            Arc::new(RwLock::new(GlobalState::<TestTypes>::new(
                bootstrap_sender,
                tx_sender,
                parent_commit,
                ViewNumber::new(0),
                ViewNumber::new(0),
                TEST_MAX_BLOCK_SIZE_INCREMENT_PERIOD,
                TEST_PROTOCOL_MAX_BLOCK_SIZE,
                TEST_NUM_NODES_IN_VID_COMPUTATION,
            ))),
            (builder_public_key, builder_private_key.clone()),
            Duration::from_secs(1),
        ));

        let cloned_parent_commit = parent_commit;
        let cloned_state = state.clone();
        let cloned_leader_private_key = leader_private_key.clone();

        // Now we want to make the block data available to the state.
        let expected_builder_state_id = BuilderStateId {
            parent_commitment: parent_commit,
            parent_view: ViewNumber::new(1),
        };

        let mut response_receiver = {
            // We only want to keep this write lock for the time needed, and
            // no more.
            let mut write_locked_global_state = state.global_state.write_arc().await;

            // We insert a sender so that the next time this stateId is requested,
            // it will be available to send data back.
            let (response_sender, response_receiver) = async_broadcast::broadcast(10);
            write_locked_global_state.register_builder_state(
                expected_builder_state_id.clone(),
                ParentBlockReferences {
                    view_number: expected_builder_state_id.parent_view,
                    vid_commitment: expected_builder_state_id.parent_commitment,
                    leaf_commit: Commitment::from_raw([0; 32]),
                    builder_commitment: BuilderCommitment::from_bytes([]),
                },
                response_sender,
            );

            response_receiver
        };

        // We want to trigger a request for the available blocks, before we make the available block available
        let get_available_blocks_handle = async_std::task::spawn(async move {
            // leader_private_key
            let signature =
                BLSPubKey::sign(&cloned_leader_private_key, cloned_parent_commit.as_ref()).unwrap();
            cloned_state
                .available_blocks_implementation(
                    &cloned_parent_commit,
                    1,
                    leader_public_key,
                    &signature,
                )
                .await
        });

        // As a result, we **should** be receiving a request for the available
        // blocks with our expected state id on the receiver, along with a channel
        // to send the response back to the caller.

        let response_channel = match response_receiver.next().await {
            None => {
                panic!("Expected a request for available blocks, but didn't get one");
            }
            Some(MessageType::RequestMessage(req_msg)) => {
                assert_eq!(req_msg.state_id, expected_builder_state_id);
                req_msg.response_channel
            }
            Some(message) => {
                panic!(
                    "Expected a request for available blocks, but got a different message: {:?}",
                    message
                );
            }
        };

        // We want to send a ResponseMessage to the channel
        let expected_response = ResponseMessage {
            block_size: 9,
            offered_fee: 7,
            builder_hash: BuilderCommitment::from_bytes([1, 2, 3, 4, 5]),
        };

        assert!(
            response_channel
                .send(expected_response.clone())
                .await
                .is_ok(),
            "failed to send ResponseMessage"
        );

        let result = get_available_blocks_handle.await;
        match result {
            Err(err) => {
                panic!("Unexpected error: {:?}", err);
            }
            Ok(result) => {
                assert_eq!(
                    result,
                    vec![AvailableBlockInfo {
                        block_hash: expected_response.builder_hash.clone(),
                        block_size: expected_response.block_size,
                        offered_fee: expected_response.offered_fee,
                        signature: <BLSPubKey as BuilderSignatureKey>::sign_block_info(
                            &builder_private_key,
                            expected_response.block_size,
                            expected_response.offered_fee,
                            &expected_response.builder_hash,
                        )
                        .unwrap(),
                        sender: builder_public_key,
                        _phantom: Default::default(),
                    }],
                    "get_available_blocks response matches expectation"
                );
            }
        }
    }

    // Claim Block Tests

    /// This test checks that the error `ClaimBlockError::SignatureValidationFailed`
    /// is returned when the signature is invalid.
    ///
    /// To trigger this condition, we simply submit a request to the
    /// implementation of claim_block, but we sign the request with
    /// the builder's private key instead of the leader's private key.  Since
    /// these keys do not match, this will result in a signature verification
    /// error.
    #[async_std::test]
    async fn test_claim_block_error_signature_validation_failed() {
        let (bootstrap_sender, _) = async_broadcast::broadcast(10);
        let (tx_sender, _) = async_broadcast::broadcast(10);
        let (builder_public_key, builder_private_key) =
            <BLSPubKey as BuilderSignatureKey>::generated_from_seed_indexed([0; 32], 0);
        let (leader_public_key, _leader_private_key) =
            <BLSPubKey as SignatureKey>::generated_from_seed_indexed([0; 32], 1);
        let parent_commit = vid_commitment(&[], TEST_NUM_NODES_IN_VID_COMPUTATION);

        let state = Arc::new(ProxyGlobalState::<TestTypes>::new(
            Arc::new(RwLock::new(GlobalState::<TestTypes>::new(
                bootstrap_sender,
                tx_sender,
                parent_commit,
                ViewNumber::new(0),
                ViewNumber::new(0),
                TEST_MAX_BLOCK_SIZE_INCREMENT_PERIOD,
                TEST_PROTOCOL_MAX_BLOCK_SIZE,
                TEST_NUM_NODES_IN_VID_COMPUTATION,
            ))),
            (builder_public_key, builder_private_key.clone()),
            Duration::from_secs(1),
        ));

        let commitment = BuilderCommitment::from_bytes([0; 256]);

        let signature = BLSPubKey::sign(&builder_private_key, commitment.as_ref()).unwrap();
        let result = state
            .claim_block_implementation(&commitment, 1, leader_public_key, &signature)
            .await;

        match result {
            Err(ClaimBlockError::SignatureValidationFailed) => {
                // This is what we expect.
                // This message *should* indicate that the signature passed
                // did not match the given public key.
            }
            Err(err) => {
                panic!("Unexpected error: {:?}", err);
            }
            Ok(_) => {
                panic!("Expected an error, but got a result");
            }
        }
    }

    /// This test checks that the error `ClaimBlockError::BlockDataNotFound`
    /// is returned when the block data is not found.
    ///
    /// To trigger this condition, we simply submit a request to the
    /// implementation of claim_block, but we do not provide any information
    /// for the block data requested.  As a result, the implementation will
    /// ultimately timeout, and return an error that indicates that the block
    /// data was not found.
    #[async_std::test]
    async fn test_claim_block_error_block_data_not_found() {
        let (bootstrap_sender, _) = async_broadcast::broadcast(10);
        let (tx_sender, _) = async_broadcast::broadcast(10);
        let (builder_public_key, builder_private_key) =
            <BLSPubKey as BuilderSignatureKey>::generated_from_seed_indexed([0; 32], 0);
        let (leader_public_key, leader_private_key) =
            <BLSPubKey as SignatureKey>::generated_from_seed_indexed([0; 32], 1);
        let parent_commit = vid_commitment(&[], TEST_NUM_NODES_IN_VID_COMPUTATION);

        let state = Arc::new(ProxyGlobalState::<TestTypes>::new(
            Arc::new(RwLock::new(GlobalState::<TestTypes>::new(
                bootstrap_sender,
                tx_sender,
                parent_commit,
                ViewNumber::new(0),
                ViewNumber::new(0),
                TEST_MAX_BLOCK_SIZE_INCREMENT_PERIOD,
                TEST_PROTOCOL_MAX_BLOCK_SIZE,
                TEST_NUM_NODES_IN_VID_COMPUTATION,
            ))),
            (builder_public_key, builder_private_key.clone()),
            Duration::from_secs(1),
        ));

        let commitment = BuilderCommitment::from_bytes([0; 256]);

        let signature = BLSPubKey::sign(&leader_private_key, commitment.as_ref()).unwrap();
        let result = state
            .claim_block_implementation(&commitment, 1, leader_public_key, &signature)
            .await;

        match result {
            Err(ClaimBlockError::BlockDataNotFound) => {
                // This is what we expect.
                // This message *should* indicate that the signature passed
                // did not match the given public key.
            }
            Err(err) => {
                panic!("Unexpected error: {:?}", err);
            }
            Ok(_) => {
                panic!("Expected an error, but got a result");
            }
        }
    }

    /// This test checks that the function completes successfully.
    #[async_std::test]
    async fn test_claim_block_success() {
        let (bootstrap_sender, _) = async_broadcast::broadcast(10);
        let (tx_sender, _) = async_broadcast::broadcast(10);
        let (builder_public_key, builder_private_key) =
            <BLSPubKey as BuilderSignatureKey>::generated_from_seed_indexed([0; 32], 0);
        let (leader_public_key, leader_private_key) =
            <BLSPubKey as SignatureKey>::generated_from_seed_indexed([0; 32], 1);
        let parent_commit = vid_commitment(&[], TEST_NUM_NODES_IN_VID_COMPUTATION);

        let state = Arc::new(ProxyGlobalState::<TestTypes>::new(
            Arc::new(RwLock::new(GlobalState::<TestTypes>::new(
                bootstrap_sender,
                tx_sender,
                parent_commit,
                ViewNumber::new(0),
                ViewNumber::new(0),
                TEST_MAX_BLOCK_SIZE_INCREMENT_PERIOD,
                TEST_PROTOCOL_MAX_BLOCK_SIZE,
                TEST_NUM_NODES_IN_VID_COMPUTATION,
            ))),
            (builder_public_key, builder_private_key.clone()),
            Duration::from_secs(1),
        ));

        let commitment = BuilderCommitment::from_bytes([0; 256]);
        let cloned_commitment = commitment.clone();
        let cloned_state = state.clone();

        let vid_trigger_receiver = {
            let mut global_state_write_lock = state.global_state.write_arc().await;
            let block_id = BlockId {
                hash: commitment,
                view: ViewNumber::new(1),
            };

            let payload = TestBlockPayload {
                transactions: vec![TestTransaction::new(vec![1, 2, 3, 4])],
            };

            let (vid_trigger_sender, vid_trigger_receiver) =
                async_compatibility_layer::channel::oneshot();
            let (_, vid_receiver) = unbounded();

            global_state_write_lock.blocks.put(
                block_id,
                BlockInfo {
                    block_payload: payload,
                    metadata: TestMetadata {
                        num_transactions: 1,
                    },
                    vid_trigger: Arc::new(async_lock::RwLock::new(Some(vid_trigger_sender))),
                    vid_receiver: Arc::new(async_lock::RwLock::new(crate::WaitAndKeep::Wait(
                        vid_receiver,
                    ))),
                    offered_fee: 100,
                    truncated: false,
                },
            );

            vid_trigger_receiver
        };

        let claim_block_join_handle = async_std::task::spawn(async move {
            let signature =
                BLSPubKey::sign(&leader_private_key, cloned_commitment.as_ref()).unwrap();
            cloned_state
                .claim_block_implementation(&cloned_commitment, 1, leader_public_key, &signature)
                .await
        });

        // This should be the started event
        match vid_trigger_receiver.recv().await {
            Ok(TriggerStatus::Start) => {
                // This is what we expect.
            }
            _ => {
                panic!("Expected a TriggerStatus::Start event");
            }
        }

        let result = claim_block_join_handle.await;

        match result {
            Err(err) => {
                panic!("Unexpected error: {:?}", err);
            }
            Ok(_) => {
                // This is expected
            }
        }
    }

    // Claim Block Header Input Tests

    /// This test checks that the error `ClaimBlockHeaderInputError::SignatureValidationFailed`
    /// is returned when the signature is invalid.
    ///
    /// To trigger this condition, we simply submit a request to the
    /// implementation of claim_block, but we sign the request with
    /// the builder's private key instead of the leader's private key.  Since
    /// these keys do not match, this will result in a signature verification
    /// error.
    #[async_std::test]
    async fn test_claim_block_header_input_error_signature_verification_failed() {
        let (bootstrap_sender, _) = async_broadcast::broadcast(10);
        let (tx_sender, _) = async_broadcast::broadcast(10);
        let (builder_public_key, builder_private_key) =
            <BLSPubKey as BuilderSignatureKey>::generated_from_seed_indexed([0; 32], 0);
        let (leader_public_key, _leader_private_key) =
            <BLSPubKey as SignatureKey>::generated_from_seed_indexed([0; 32], 1);
        let parent_commit = vid_commitment(&[], TEST_NUM_NODES_IN_VID_COMPUTATION);

        let state = Arc::new(ProxyGlobalState::<TestTypes>::new(
            Arc::new(RwLock::new(GlobalState::<TestTypes>::new(
                bootstrap_sender,
                tx_sender,
                parent_commit,
                ViewNumber::new(0),
                ViewNumber::new(0),
                TEST_MAX_BLOCK_SIZE_INCREMENT_PERIOD,
                TEST_PROTOCOL_MAX_BLOCK_SIZE,
                TEST_NUM_NODES_IN_VID_COMPUTATION,
            ))),
            (builder_public_key, builder_private_key.clone()),
            Duration::from_secs(1),
        ));

        let commitment = BuilderCommitment::from_bytes([0; 256]);

        let signature = BLSPubKey::sign(&builder_private_key, commitment.as_ref()).unwrap();

        let result = state
            .claim_block_header_input_implementation(&commitment, 1, leader_public_key, &signature)
            .await;

        match result {
            Err(ClaimBlockHeaderInputError::SignatureValidationFailed) => {
                // This is what we expect.
                // This message *should* indicate that the signature passed
                // did not match the given public key.
            }
            Err(err) => {
                panic!("Unexpected error: {:?}", err);
            }
            Ok(_) => {
                panic!("Expected an error, but got a result");
            }
        }
    }

    /// This test checks that the error `ClaimBlockHeaderInputError::BlockHeaderNotFound`
    /// is returned when the block header is not found.
    ///
    /// To trigger this condition, we simply submit a request to the
    /// implementation of claim_block, but we do not provide any information
    /// for the block header requested.  As a result, the implementation will
    /// ultimately timeout, and return an error that indicates that the block
    /// header was not found.
    #[async_std::test]
    async fn test_claim_block_header_input_error_block_header_not_found() {
        let (bootstrap_sender, _) = async_broadcast::broadcast(10);
        let (tx_sender, _) = async_broadcast::broadcast(10);
        let (builder_public_key, builder_private_key) =
            <BLSPubKey as BuilderSignatureKey>::generated_from_seed_indexed([0; 32], 0);
        let (leader_public_key, leader_private_key) =
            <BLSPubKey as SignatureKey>::generated_from_seed_indexed([0; 32], 1);
        let parent_commit = vid_commitment(&[], TEST_NUM_NODES_IN_VID_COMPUTATION);

        let state = Arc::new(ProxyGlobalState::<TestTypes>::new(
            Arc::new(RwLock::new(GlobalState::<TestTypes>::new(
                bootstrap_sender,
                tx_sender,
                parent_commit,
                ViewNumber::new(0),
                ViewNumber::new(0),
                TEST_MAX_BLOCK_SIZE_INCREMENT_PERIOD,
                TEST_PROTOCOL_MAX_BLOCK_SIZE,
                TEST_NUM_NODES_IN_VID_COMPUTATION,
            ))),
            (builder_public_key, builder_private_key.clone()),
            Duration::from_secs(1),
        ));

        let commitment = BuilderCommitment::from_bytes([0; 256]);

        let signature = BLSPubKey::sign(&leader_private_key, commitment.as_ref()).unwrap();

        let result = state
            .claim_block_header_input_implementation(&commitment, 1, leader_public_key, &signature)
            .await;

        match result {
            Err(ClaimBlockHeaderInputError::BlockHeaderNotFound) => {
                // This is what we expect.
                // This message *should* indicate that the signature passed
                // did not match the given public key.
            }
            Err(err) => {
                panic!("Unexpected error: {:?}", err);
            }
            Ok(_) => {
                panic!("Expected an error, but got a result");
            }
        }
    }

    /// This test checks that the error `ClaimBlockHeaderInputError::CouldNotGetVidInTime`
    /// is returned when the VID is not received in time.
    ///
    /// To trigger this condition, we simply submit a request to the
    /// implementation of claim_block, but we do not provide a VID. As a result,
    /// the implementation will ultimately timeout, and return an error that
    /// indicates that the VID was not received in time.
    ///
    /// At least that's what it should do.  At the moment, this results in a
    /// deadlock due to attempting to acquire the `write_arc` twice.
    #[async_std::test]
    async fn test_claim_block_header_input_error_could_not_get_vid_in_time() {
        let (bootstrap_sender, _) = async_broadcast::broadcast(10);
        let (tx_sender, _) = async_broadcast::broadcast(10);
        let (builder_public_key, builder_private_key) =
            <BLSPubKey as BuilderSignatureKey>::generated_from_seed_indexed([0; 32], 0);
        let (leader_public_key, leader_private_key) =
            <BLSPubKey as SignatureKey>::generated_from_seed_indexed([0; 32], 1);
        let parent_commit = vid_commitment(&[], TEST_NUM_NODES_IN_VID_COMPUTATION);

        let state = Arc::new(ProxyGlobalState::<TestTypes>::new(
            Arc::new(RwLock::new(GlobalState::<TestTypes>::new(
                bootstrap_sender,
                tx_sender,
                parent_commit,
                ViewNumber::new(0),
                ViewNumber::new(0),
                TEST_MAX_BLOCK_SIZE_INCREMENT_PERIOD,
                TEST_PROTOCOL_MAX_BLOCK_SIZE,
                TEST_NUM_NODES_IN_VID_COMPUTATION,
            ))),
            (builder_public_key, builder_private_key.clone()),
            Duration::from_secs(1),
        ));

        let commitment = BuilderCommitment::from_bytes([0; 256]);
        let cloned_commitment = commitment.clone();
        let cloned_state = state.clone();

        let _vid_sender = {
            let mut global_state_write_lock = state.global_state.write_arc().await;
            let block_id = BlockId {
                hash: commitment,
                view: ViewNumber::new(1),
            };

            let payload = TestBlockPayload {
                transactions: vec![TestTransaction::new(vec![1, 2, 3, 4])],
            };

            let (vid_trigger_sender, _) = async_compatibility_layer::channel::oneshot();
            let (vid_sender, vid_receiver) = unbounded();

            global_state_write_lock.blocks.put(
                block_id,
                BlockInfo {
                    block_payload: payload,
                    metadata: TestMetadata {
                        num_transactions: 1,
                    },
                    vid_trigger: Arc::new(async_lock::RwLock::new(Some(vid_trigger_sender))),
                    vid_receiver: Arc::new(async_lock::RwLock::new(crate::WaitAndKeep::Wait(
                        vid_receiver,
                    ))),
                    offered_fee: 100,
                    truncated: false,
                },
            );

            vid_sender
        };

        let claim_block_header_input_join_handle = async_std::task::spawn(async move {
            let signature =
                BLSPubKey::sign(&leader_private_key, cloned_commitment.as_ref()).unwrap();
            cloned_state
                .claim_block_header_input_implementation(
                    &cloned_commitment,
                    1,
                    leader_public_key,
                    &signature,
                )
                .await
        });

        let result = claim_block_header_input_join_handle.await;

        match result {
            Err(ClaimBlockHeaderInputError::CouldNotGetVidInTime) => {
                // This is what we expect.
                // This message *should* indicate that the signature passed
                // did not match the given public key.
            }
            Err(err) => {
                panic!("Unexpected error: {:?}", err);
            }
            Ok(_) => {
                panic!("Expected an error, but got a result");
            }
        }
    }

    /// This test checks that the error `ClaimBlockHeaderInputError::WaitAndKeepGetError`
    /// is returned when the VID is not received in time.
    ///
    /// To trigger this condition, we simply submit a request to the
    /// implementation of claim_block, but we close the VID receiver channel's
    /// sender.
    #[async_std::test]
    async fn test_claim_block_header_input_error_keep_and_wait_get_error() {
        let (bootstrap_sender, _) = async_broadcast::broadcast(10);
        let (tx_sender, _) = async_broadcast::broadcast(10);
        let (builder_public_key, builder_private_key) =
            <BLSPubKey as BuilderSignatureKey>::generated_from_seed_indexed([0; 32], 0);
        let (leader_public_key, leader_private_key) =
            <BLSPubKey as SignatureKey>::generated_from_seed_indexed([0; 32], 1);
        let parent_commit = vid_commitment(&[], TEST_NUM_NODES_IN_VID_COMPUTATION);

        let state = Arc::new(ProxyGlobalState::<TestTypes>::new(
            Arc::new(RwLock::new(GlobalState::<TestTypes>::new(
                bootstrap_sender,
                tx_sender,
                parent_commit,
                ViewNumber::new(0),
                ViewNumber::new(0),
                TEST_MAX_BLOCK_SIZE_INCREMENT_PERIOD,
                TEST_PROTOCOL_MAX_BLOCK_SIZE,
                TEST_NUM_NODES_IN_VID_COMPUTATION,
            ))),
            (builder_public_key, builder_private_key.clone()),
            Duration::from_secs(1),
        ));

        let commitment = BuilderCommitment::from_bytes([0; 256]);
        let cloned_commitment = commitment.clone();
        let cloned_state = state.clone();

        {
            let mut global_state_write_lock = state.global_state.write_arc().await;
            let block_id = BlockId {
                hash: commitment,
                view: ViewNumber::new(1),
            };

            let payload = TestBlockPayload {
                transactions: vec![TestTransaction::new(vec![1, 2, 3, 4])],
            };

            let (vid_trigger_sender, _) = async_compatibility_layer::channel::oneshot();
            let (_, vid_receiver) = unbounded();

            global_state_write_lock.blocks.put(
                block_id,
                BlockInfo {
                    block_payload: payload,
                    metadata: TestMetadata {
                        num_transactions: 1,
                    },
                    vid_trigger: Arc::new(async_lock::RwLock::new(Some(vid_trigger_sender))),
                    vid_receiver: Arc::new(async_lock::RwLock::new(crate::WaitAndKeep::Wait(
                        vid_receiver,
                    ))),
                    offered_fee: 100,
                    truncated: false,
                },
            );
        };

        let claim_block_header_input_join_handle = async_std::task::spawn(async move {
            let signature =
                BLSPubKey::sign(&leader_private_key, cloned_commitment.as_ref()).unwrap();
            cloned_state
                .claim_block_header_input_implementation(
                    &cloned_commitment,
                    1,
                    leader_public_key,
                    &signature,
                )
                .await
        });

        let result = claim_block_header_input_join_handle.await;

        match result {
            Err(ClaimBlockHeaderInputError::WaitAndKeepGetError(_)) => {
                // This is what we expect.
                // This message *should* indicate that the signature passed
                // did not match the given public key.
            }
            Err(err) => {
                panic!("Unexpected error: {:?}", err);
            }
            Ok(_) => {
                panic!("Expected an error, but got a result");
            }
        }
    }

    /// This test checks that successful response is returned when the VID is
    /// received in time.
    #[async_std::test]
    async fn test_claim_block_header_input_success() {
        let (bootstrap_sender, _) = async_broadcast::broadcast(10);
        let (tx_sender, _) = async_broadcast::broadcast(10);
        let (builder_public_key, builder_private_key) =
            <BLSPubKey as BuilderSignatureKey>::generated_from_seed_indexed([0; 32], 0);
        let (leader_public_key, leader_private_key) =
            <BLSPubKey as SignatureKey>::generated_from_seed_indexed([0; 32], 1);
        let parent_commit = vid_commitment(&[], TEST_NUM_NODES_IN_VID_COMPUTATION);

        let state = Arc::new(ProxyGlobalState::<TestTypes>::new(
            Arc::new(RwLock::new(GlobalState::<TestTypes>::new(
                bootstrap_sender,
                tx_sender,
                parent_commit,
                ViewNumber::new(0),
                ViewNumber::new(0),
                TEST_MAX_BLOCK_SIZE_INCREMENT_PERIOD,
                TEST_PROTOCOL_MAX_BLOCK_SIZE,
                TEST_NUM_NODES_IN_VID_COMPUTATION,
            ))),
            (builder_public_key, builder_private_key.clone()),
            Duration::from_secs(1),
        ));

        let commitment = BuilderCommitment::from_bytes([0; 256]);
        let cloned_commitment = commitment.clone();
        let cloned_state = state.clone();

        let vid_sender = {
            let mut global_state_write_lock = state.global_state.write_arc().await;
            let block_id = BlockId {
                hash: commitment,
                view: ViewNumber::new(1),
            };

            let payload = TestBlockPayload {
                transactions: vec![TestTransaction::new(vec![1, 2, 3, 4])],
            };

            let (vid_trigger_sender, _) = async_compatibility_layer::channel::oneshot();
            let (vid_sender, vid_receiver) = unbounded();

            global_state_write_lock.blocks.put(
                block_id,
                BlockInfo {
                    block_payload: payload,
                    metadata: TestMetadata {
                        num_transactions: 1,
                    },
                    vid_trigger: Arc::new(async_lock::RwLock::new(Some(vid_trigger_sender))),
                    vid_receiver: Arc::new(async_lock::RwLock::new(crate::WaitAndKeep::Wait(
                        vid_receiver,
                    ))),
                    offered_fee: 100,
                    truncated: false,
                },
            );

            vid_sender
        };

        let claim_block_header_input_join_handle = async_std::task::spawn(async move {
            let signature =
                BLSPubKey::sign(&leader_private_key, cloned_commitment.as_ref()).unwrap();
            cloned_state
                .claim_block_header_input_implementation(
                    &cloned_commitment,
                    1,
                    leader_public_key,
                    &signature,
                )
                .await
        });

        vid_sender
            .send(precompute_vid_commitment(&[1, 2, 3, 4], 2))
            .await
            .unwrap();

        let result = claim_block_header_input_join_handle.await;

        match result {
            Err(err) => {
                panic!("Unexpected error: {:?}", err);
            }
            Ok(_) => {
                // This is expected.
            }
        }
    }

    // handle_da_event Tests

    /// This test checks that the error [HandleDaEventError::SignatureValidationFailed]
    /// is returned under the right conditions of invoking
    /// [handle_da_event_implementation].
    ///
    /// To trigger this error, we simply need to ensure that signature provided
    /// to the [Proposal] does not match the public key of the sender.
    /// Additionally, the public keys passed for both the leader and the sender
    /// need to match each other.
    #[async_std::test]
    async fn test_handle_da_event_implementation_error_signature_validation_failed() {
        let (sender_public_key, _) =
            <BLSPubKey as BuilderSignatureKey>::generated_from_seed_indexed([0; 32], 0);
        let (_, leader_private_key) =
            <BLSPubKey as BuilderSignatureKey>::generated_from_seed_indexed([0; 32], 1);
        let (da_channel_sender, _) = async_broadcast::broadcast(10);
        let view_number = ViewNumber::new(10);

        let da_proposal = DaProposal::<TestTypes> {
            encoded_transactions: Arc::new([1, 2, 3, 4, 5, 6]),
            metadata: TestMetadata {
                num_transactions: 1,
            }, // arbitrary
            view_number,
        };

        let encoded_txns_hash = Sha256::digest(&da_proposal.encoded_transactions);
        let signature =
            <BLSPubKey as SignatureKey>::sign(&leader_private_key, &encoded_txns_hash).unwrap();

        let signed_da_proposal = Arc::new(Proposal {
            data: da_proposal,
            signature,
            _pd: Default::default(),
        });

        let result = handle_da_event_implementation(
            &da_channel_sender,
            signed_da_proposal.clone(),
            sender_public_key,
        )
        .await;

        match result {
            Err(HandleDaEventError::SignatureValidationFailed) => {
                // This is expected.
            }
            Ok(_) => {
                panic!("expected an error, but received a successful attempt instead")
            }
            Err(err) => {
                panic!("Unexpected error: {:?}", err);
            }
        }
    }

    /// This test checks that the error [HandleDaEventError::BroadcastFailed]
    /// is returned under the right conditions of invoking
    /// [handle_da_event_implementation].
    ///
    /// To trigger this error, we simply need to ensure that the broadcast
    /// channel receiver has been closed / dropped before the attempt to
    /// send on the broadcast sender is performed.
    #[async_std::test]
    async fn test_handle_da_event_implementation_error_broadcast_failed() {
        let (sender_public_key, sender_private_key) =
            <BLSPubKey as BuilderSignatureKey>::generated_from_seed_indexed([0; 32], 0);
        let da_channel_sender = {
            let (da_channel_sender, _) = async_broadcast::broadcast(10);
            da_channel_sender
        };

        let view_number = ViewNumber::new(10);

        let da_proposal = DaProposal::<TestTypes> {
            encoded_transactions: Arc::new([1, 2, 3, 4, 5, 6]),
            metadata: TestMetadata {
                num_transactions: 1,
            }, // arbitrary
            view_number,
        };

        let encoded_txns_hash = Sha256::digest(&da_proposal.encoded_transactions);
        let signature =
            <BLSPubKey as SignatureKey>::sign(&sender_private_key, &encoded_txns_hash).unwrap();

        let signed_da_proposal = Arc::new(Proposal {
            data: da_proposal,
            signature,
            _pd: Default::default(),
        });

        let result = handle_da_event_implementation(
            &da_channel_sender,
            signed_da_proposal.clone(),
            sender_public_key,
        )
        .await;

        match result {
            Err(HandleDaEventError::BroadcastFailed(_)) => {
                // This error is expected
            }
            Ok(_) => {
                panic!("Expected an error, but got a result");
            }
            Err(err) => {
                panic!("Unexpected error: {:?}", err);
            }
        }
    }

    /// This test checks the expected successful behavior of the
    /// [handle_da_event_implementation] function.
    #[async_std::test]
    async fn test_handle_da_event_implementation_success() {
        let (sender_public_key, sender_private_key) =
            <BLSPubKey as BuilderSignatureKey>::generated_from_seed_indexed([0; 32], 0);
        let (da_channel_sender, da_channel_receiver) = async_broadcast::broadcast(10);
        let view_number = ViewNumber::new(10);

        let da_proposal = DaProposal::<TestTypes> {
            encoded_transactions: Arc::new([1, 2, 3, 4, 5, 6]),
            metadata: TestMetadata {
                num_transactions: 1,
            }, // arbitrary
            view_number,
        };

        let encoded_txns_hash = Sha256::digest(&da_proposal.encoded_transactions);
        let signature =
            <BLSPubKey as SignatureKey>::sign(&sender_private_key, &encoded_txns_hash).unwrap();

        let signed_da_proposal = Arc::new(Proposal {
            data: da_proposal,
            signature,
            _pd: Default::default(),
        });

        let result = handle_da_event_implementation(
            &da_channel_sender,
            signed_da_proposal.clone(),
            sender_public_key,
        )
        .await;

        match result {
            Ok(_) => {
                // This is expected.
            }
            Err(err) => {
                panic!("Unexpected error: {:?}", err);
            }
        }

        let mut da_channel_receiver = da_channel_receiver;
        match da_channel_receiver.next().await {
            Some(MessageType::DaProposalMessage(da_proposal_message)) => {
                assert_eq!(da_proposal_message.proposal, signed_da_proposal);
            }
            _ => {
                panic!("Expected a DaProposalMessage, but got something else");
            }
        }
    }

    // handle_quorum_event Tests

    /// This test checks that the error [HandleQuorumEventError::SignatureValidationFailed]
    /// is returned under the right conditions of invoking
    /// [handle_quorum_event_implementation].
    ///
    /// To trigger this error, we simply need to ensure that the signature
    /// provided to the [Proposal] does not match the public key of the sender.
    ///
    /// Additionally, the public keys passed for both the leader and the sender
    /// need to match each other.
    #[async_std::test]
    async fn test_handle_quorum_event_error_signature_validation_failed() {
        let (sender_public_key, _) =
            <BLSPubKey as BuilderSignatureKey>::generated_from_seed_indexed([0; 32], 0);
        let (_, leader_private_key) =
            <BLSPubKey as BuilderSignatureKey>::generated_from_seed_indexed([0; 32], 1);
        let (quorum_channel_sender, _) = async_broadcast::broadcast(10);
        let view_number = ViewNumber::new(10);

        let quorum_proposal = {
            let leaf = Leaf::<TestTypes>::genesis(
                &TestValidatedState::default(),
                &TestInstanceState::default(),
            )
            .await;

            QuorumProposal::<TestTypes> {
                block_header: leaf.block_header().clone(),
                view_number,
                justify_qc: QuorumCertificate::genesis::<TestVersions>(
                    &TestValidatedState::default(),
                    &TestInstanceState::default(),
                )
                .await,
                upgrade_certificate: None,
                proposal_certificate: None,
            }
        };

        let leaf = Leaf::from_quorum_proposal(&quorum_proposal);

        let signature =
            <BLSPubKey as SignatureKey>::sign(&leader_private_key, leaf.legacy_commit().as_ref())
                .unwrap();

        let signed_quorum_proposal = Arc::new(Proposal {
            data: quorum_proposal,
            signature,
            _pd: Default::default(),
        });

        let result = handle_quorum_event_implementation(
            &quorum_channel_sender,
            signed_quorum_proposal.clone(),
            sender_public_key,
        )
        .await;

        match result {
            Err(HandleQuorumEventError::SignatureValidationFailed) => {
                // This is expected.
            }
            Ok(_) => {
                panic!("expected an error, but received a successful attempt instead");
            }
            Err(err) => {
                panic!("Unexpected error: {:?}", err);
            }
        }
    }

    /// This test checks that the error [HandleQuorumEventError::BroadcastFailed]
    /// is returned under the right conditions of invoking
    /// [handle_quorum_event_implementation].
    ///
    /// To trigger this error, we simply need to ensure that the broadcast
    /// channel receiver has been closed / dropped before the attempt to
    /// send on the broadcast sender is performed.
    #[async_std::test]
    async fn test_handle_quorum_event_error_broadcast_failed() {
        let (sender_public_key, sender_private_key) =
            <BLSPubKey as BuilderSignatureKey>::generated_from_seed_indexed([0; 32], 0);
        let quorum_channel_sender = {
            let (quorum_channel_sender, _) = async_broadcast::broadcast(10);
            quorum_channel_sender
        };

        let view_number = ViewNumber::new(10);

        let quorum_proposal = {
            let leaf = Leaf::<TestTypes>::genesis(
                &TestValidatedState::default(),
                &TestInstanceState::default(),
            )
            .await;

            QuorumProposal::<TestTypes> {
                block_header: leaf.block_header().clone(),
                view_number,
                justify_qc: QuorumCertificate::genesis::<TestVersions>(
                    &TestValidatedState::default(),
                    &TestInstanceState::default(),
                )
                .await,
                upgrade_certificate: None,
                proposal_certificate: None,
            }
        };

        let leaf = Leaf::from_quorum_proposal(&quorum_proposal);

        let signature =
            <BLSPubKey as SignatureKey>::sign(&sender_private_key, leaf.legacy_commit().as_ref())
                .unwrap();

        let signed_quorum_proposal = Arc::new(Proposal {
            data: quorum_proposal,
            signature,
            _pd: Default::default(),
        });

        let result = handle_quorum_event_implementation(
            &quorum_channel_sender,
            signed_quorum_proposal.clone(),
            sender_public_key,
        )
        .await;

        match result {
            Err(HandleQuorumEventError::BroadcastFailed(_)) => {
                // This is expected.
            }
            Ok(_) => {
                panic!("Expected an error, but got a result");
            }
            Err(err) => {
                panic!("Unexpected error: {:?}", err);
            }
        }
    }

    /// This test checks to ensure that [handle_quorum_event_implementation]
    /// completes successfully as expected when the correct conditions are met.
    #[async_std::test]
    async fn test_handle_quorum_event_success() {
        let (sender_public_key, sender_private_key) =
            <BLSPubKey as BuilderSignatureKey>::generated_from_seed_indexed([0; 32], 0);
        let (quorum_channel_sender, quorum_channel_receiver) = async_broadcast::broadcast(10);
        let view_number = ViewNumber::new(10);

        let quorum_proposal = {
            let leaf = Leaf::<TestTypes>::genesis(
                &TestValidatedState::default(),
                &TestInstanceState::default(),
            )
            .await;

            QuorumProposal::<TestTypes> {
                block_header: leaf.block_header().clone(),
                view_number,
                justify_qc: QuorumCertificate::genesis::<TestVersions>(
                    &TestValidatedState::default(),
                    &TestInstanceState::default(),
                )
                .await,
                upgrade_certificate: None,
                proposal_certificate: None,
            }
        };

        let leaf = Leaf::from_quorum_proposal(&quorum_proposal);

        let signature =
            <BLSPubKey as SignatureKey>::sign(&sender_private_key, leaf.legacy_commit().as_ref())
                .unwrap();

        let signed_quorum_proposal = Arc::new(Proposal {
            data: quorum_proposal,
            signature,
            _pd: Default::default(),
        });

        let result = handle_quorum_event_implementation(
            &quorum_channel_sender,
            signed_quorum_proposal.clone(),
            sender_public_key,
        )
        .await;

        match result {
            Ok(_) => {
                // This is expected.
            }
            Err(err) => {
                panic!("Unexpected error: {:?}", err);
            }
        }

        let mut quorum_channel_receiver = quorum_channel_receiver;
        match quorum_channel_receiver.next().await {
            Some(MessageType::QuorumProposalMessage(da_proposal_message)) => {
                assert_eq!(da_proposal_message.proposal, signed_quorum_proposal);
            }
            _ => {
                panic!("Expected a QuorumProposalMessage, but got something else");
            }
        }
    }

    // HandleReceivedTxns Tests

    /// This test checks that the error [HandleReceivedTxnsError::TooManyTransactions]
    /// is returned when the conditions are met.
    ///
    /// To trigger this error we simply provide a broadcast channel with a
    /// buffer smaller than the number of transactions we are attempting to
    /// send through it.
    #[async_std::test]
    async fn test_handle_received_txns_error_too_many_transactions() {
        let (tx_sender, tx_receiver) = async_broadcast::broadcast(2);
        let num_transactions = 5;
        let mut txns = Vec::with_capacity(num_transactions);
        for index in 0..num_transactions {
            txns.push(TestTransaction::new(vec![index as u8]));
        }
        let txns = txns;

        {
            let mut handle_received_txns_iter = HandleReceivedTxns::<TestTypes>::new(
                tx_sender,
                txns.clone(),
                TransactionSource::HotShot,
                TEST_MAX_TX_LEN,
            );

            assert!(handle_received_txns_iter.next().is_some());
            assert!(handle_received_txns_iter.next().is_some());
            match handle_received_txns_iter.next() {
                Some(Err(HandleReceivedTxnsError::TooManyTransactions)) => {
                    // This is expected,
                }
                Some(Err(err)) => {
                    panic!("Unexpected error: {:?}", err);
                }
                Some(Ok(_)) => {
                    panic!("Expected an error, but got a result");
                }
                None => {
                    panic!("Expected an error, but got a result");
                }
            }
        }

        let mut tx_receiver = tx_receiver;
        assert!(tx_receiver.next().await.is_some());
        assert!(tx_receiver.next().await.is_some());
        assert!(tx_receiver.next().await.is_none());
    }

    /// This test checks that the error [HandleReceivedTxnsError::TransactionTooBig]
    /// when the conditions are met.
    ///
    /// To trigger this error we simply provide a [TestTransaction] whose size
    /// exceeds the maximum transaction length. we pass to [HandleReceivedTxns].
    #[async_std::test]
    async fn test_handle_received_txns_error_transaction_too_big() {
        let (tx_sender, tx_receiver) = async_broadcast::broadcast(10);
        let num_transactions = 2;
        let mut txns = Vec::with_capacity(num_transactions + 1);
        for index in 0..num_transactions {
            txns.push(TestTransaction::new(vec![index as u8]));
        }
        txns.push(TestTransaction::new(vec![0; 256]));
        let txns = txns;

        {
            let mut handle_received_txns_iter = HandleReceivedTxns::<TestTypes>::new(
                tx_sender,
                txns.clone(),
                TransactionSource::HotShot,
                TEST_MAX_TX_LEN,
            );

            assert!(handle_received_txns_iter.next().is_some());
            assert!(handle_received_txns_iter.next().is_some());
            match handle_received_txns_iter.next() {
                Some(Err(HandleReceivedTxnsError::TransactionTooBig {
                    estimated_length,
                    max_txn_len,
                })) => {
                    // This is expected,
                    assert!(estimated_length >= 256);
                    assert_eq!(max_txn_len, TEST_MAX_TX_LEN);
                }
                Some(Err(err)) => {
                    panic!("Unexpected error: {:?}", err);
                }
                Some(Ok(_)) => {
                    panic!("Expected an error, but got a result");
                }
                None => {
                    panic!("Expected an error, but got a result");
                }
            }
        }

        let mut tx_receiver = tx_receiver;
        assert!(tx_receiver.next().await.is_some());
        assert!(tx_receiver.next().await.is_some());
        assert!(tx_receiver.next().await.is_none());
    }

    /// This test checks that the error [HandleReceivedTxnsError::Internal]
    /// is returned when the broadcast channel is closed.
    ///
    /// To trigger this error we simply close the broadcast channel receiver
    /// before attempting to send any transactions through the broadcast channel
    /// sender.
    #[async_std::test]
    async fn test_handle_received_txns_error_internal() {
        let tx_sender = {
            let (tx_sender, _) = async_broadcast::broadcast(10);
            tx_sender
        };

        let num_transactions = 10;
        let mut txns = Vec::with_capacity(num_transactions);
        for index in 0..num_transactions {
            txns.push(TestTransaction::new(vec![index as u8]));
        }
        txns.push(TestTransaction::new(vec![0; 256]));
        let txns = txns;

        {
            let mut handle_received_txns_iter = HandleReceivedTxns::<TestTypes>::new(
                tx_sender,
                txns.clone(),
                TransactionSource::HotShot,
                TEST_MAX_TX_LEN,
            );

            match handle_received_txns_iter.next() {
                Some(Err(HandleReceivedTxnsError::Internal(err))) => {
                    // This is expected,

                    match err {
                        async_broadcast::TrySendError::Closed(_) => {
                            // This is expected.
                        }
                        _ => {
                            panic!("Unexpected error: {:?}", err);
                        }
                    }
                }
                Some(Err(err)) => {
                    panic!("Unexpected error: {:?}", err);
                }
                Some(Ok(_)) => {
                    panic!("Expected an error, but got a result");
                }
                None => {
                    panic!("Expected an error, but got a result");
                }
            }
        }
    }

    /// This test checks that [HandleReceivedTxns] processes completely without
    /// issue when the conditions are correct for it to do so.
    #[async_std::test]
    async fn test_handle_received_txns_success() {
        let (tx_sender, tx_receiver) = async_broadcast::broadcast(10);
        let num_transactions = 10;
        let mut txns = Vec::with_capacity(num_transactions);
        for index in 0..num_transactions {
            txns.push(TestTransaction::new(vec![index as u8]));
        }
        let txns = txns;

        let handle_received_txns_iter = HandleReceivedTxns::<TestTypes>::new(
            tx_sender,
            txns.clone(),
            TransactionSource::HotShot,
            TEST_MAX_TX_LEN,
        );

        for iteration in handle_received_txns_iter {
            match iteration {
                Ok(_) => {
                    // This is expected.
                }
                Err(err) => {
                    panic!("Unexpected error: {:?}", err);
                }
            }
        }

        let mut tx_receiver = tx_receiver;
        for tx in txns {
            match tx_receiver.next().await {
                Some(received_txn) => {
                    assert_eq!(received_txn.tx, tx);
                }
                _ => {
                    panic!("Expected a TransactionMessage, but got something else");
                }
            }
        }
    }

    /// This test checks builder does save the status of transactions correctly
    #[async_std::test]
    async fn test_get_txn_status() {
        let (proxy_global_state, _, da_proposal_sender, quorum_proposal_sender, _) =
            setup_builder_for_test();
        tracing::debug!("start tests on correctly setting transaction status.");

        let mut round = 0;
        let mut current_builder_state_id = BuilderStateId::<TestTypes> {
            parent_commitment: vid_commitment(&[], 8), // Sishan TODO: change 8 to num_nodes defined earlier
            parent_view: ViewNumber::genesis(),
        };
        current_builder_state_id = progress_round_without_available_block_info(
            current_builder_state_id,
            round,
            &da_proposal_sender,
            &quorum_proposal_sender,
        )
        .await;

        // round 1: test status Pending
        let num_transactions = 10;
        let mut txns = Vec::with_capacity(num_transactions);
        for index in 0..num_transactions {
            txns.push(TestTransaction::new(vec![index as u8]));
        }
        let txns = txns;
        proxy_global_state
            .submit_txns(txns.clone())
            .await
            .expect("should submit transaction without issue");

        for tx in txns.clone() {
            match proxy_global_state.claim_tx_status(tx.commit()).await {
                Ok(txn_status) => {
                    assert_eq!(txn_status, TransactionStatus::Pending);
                }
                e => {
                    panic!("transaction status should be Pending instead of {:?}", e);
                }
            }
        }

        // advance the round
        {
            round = 1;
            let (_attempts, available_available_blocks_result) = process_available_blocks_round(
                &proxy_global_state,
                current_builder_state_id.clone(),
                round,
            )
            .await;
            current_builder_state_id = progress_round_with_available_block_info(
                &proxy_global_state,
                available_available_blocks_result.unwrap()[0].clone(),
                current_builder_state_id,
                round,
                &da_proposal_sender,
                &quorum_proposal_sender,
            )
            .await;
        }

        // round 2: test status Sequenced
        let mut txns_2 = Vec::with_capacity(num_transactions);
        for index in 0..num_transactions {
            txns_2.push(TestTransaction::new(vec![(num_transactions + index) as u8]));
        }
        let txns_2 = txns_2;
        proxy_global_state
            .submit_txns(txns_2.clone())
            .await
            .expect("should submit transaction without issue");
        // tx submitted in round 1 should be sequenced
        for tx in txns.clone() {
            match proxy_global_state.claim_tx_status(tx.commit()).await {
                Ok(txn_status) => {
                    assert_eq!(
                        txn_status,
                        TransactionStatus::Sequenced {
                            block: 2,
                            offset: 0
                        }
                    );
                }
                e => {
                    panic!("transaction status should be Sequenced instead of {:?}", e);
                }
            }
        }
        for tx in txns_2.clone() {
            match proxy_global_state.claim_tx_status(tx.commit()).await {
                Ok(txn_status) => {
                    assert_eq!(txn_status, TransactionStatus::Pending);
                }
                e => {
                    panic!("transaction status should be Pending instead of {:?}", e);
                }
            }
        }
        // advance the round
        {
            round = 2;
            let (_attempts, available_available_blocks_result) = process_available_blocks_round(
                &proxy_global_state,
                current_builder_state_id.clone(),
                round,
            )
            .await;
            current_builder_state_id = progress_round_with_available_block_info(
                &proxy_global_state,
                available_available_blocks_result.unwrap()[0].clone(),
                current_builder_state_id,
                round,
                &da_proposal_sender,
                &quorum_proposal_sender,
            )
            .await;
        }

        // round 3: test status Rejected with correct error message
        let mut big_txns = Vec::with_capacity(1);
        big_txns.push(TestTransaction::new(vec![
            0;
            TEST_PROTOCOL_MAX_BLOCK_SIZE
                as usize
                + 1
        ]));
        let big_txns = big_txns;
        let _ = proxy_global_state.submit_txns(big_txns.clone()).await;
        for tx in big_txns {
            match proxy_global_state.claim_tx_status(tx.commit()).await {
                Ok(txn_status) => {
                    if tx.minimum_block_size() > TEST_PROTOCOL_MAX_BLOCK_SIZE {
                        tracing::debug!(
                            "In test_get_txn_status(), txn_status of large tx = {:?}",
                            txn_status
                        );
                        matches!(txn_status, TransactionStatus::Rejected { .. });
                        if let TransactionStatus::Rejected { reason } = txn_status {
                            assert!(reason.contains("Transaction too big"));
                        }
                    } else {
                        assert_eq!(txn_status, TransactionStatus::Pending);
                    }
                }
                e => {
                    panic!(
                        "transaction status should be a valid status instead of {:?}",
                        e
                    );
                }
            }
        }

        // Test status Unknown when the txn is unknown
        let unknown_tx = TestTransaction::new(vec![(num_transactions * 3 + 1) as u8]);
        match proxy_global_state
            .claim_tx_status(unknown_tx.commit())
            .await
        {
            Ok(txn_status) => {
                assert_eq!(txn_status, TransactionStatus::Unknown);
            }
            e => {
                panic!("transaction status should be Unknown instead of {:?}", e);
            }
        }
    }

    #[test]
    fn test_increment_block_size() {
        let mut block_size_limits =
            BlockSizeLimits::new(TEST_PROTOCOL_MAX_BLOCK_SIZE, Duration::from_millis(25));
        // Simulate decreased limits
        block_size_limits.max_block_size = TEST_PROTOCOL_MAX_BLOCK_SIZE / 2;

        // Shouldn't increment, increment period hasn't passed yet
        block_size_limits.try_increment_block_size(false);
        assert!(block_size_limits.max_block_size == TEST_PROTOCOL_MAX_BLOCK_SIZE / 2);

        // Should increment, increment period hasn't passed yet, but force flag is set
        block_size_limits.try_increment_block_size(true);
        assert!(block_size_limits.max_block_size > TEST_PROTOCOL_MAX_BLOCK_SIZE / 2);
        let new_size = block_size_limits.max_block_size;

        std::thread::sleep(Duration::from_millis(30));

        // Should increment, increment period has passed
        block_size_limits.try_increment_block_size(false);
        assert!(block_size_limits.max_block_size > new_size);
    }

    #[test]
    fn test_decrement_block_size() {
        let mut block_size_limits = BlockSizeLimits::new(
            TEST_PROTOCOL_MAX_BLOCK_SIZE,
            TEST_MAX_BLOCK_SIZE_INCREMENT_PERIOD,
        );
        block_size_limits.decrement_block_size();
        assert!(block_size_limits.max_block_size < TEST_PROTOCOL_MAX_BLOCK_SIZE);
    }

    #[test]
    fn test_max_block_size_floor() {
        let mut block_size_limits = BlockSizeLimits::new(
            BlockSizeLimits::MAX_BLOCK_SIZE_FLOOR + 1,
            TEST_MAX_BLOCK_SIZE_INCREMENT_PERIOD,
        );
        block_size_limits.decrement_block_size();
        assert_eq!(
            block_size_limits.max_block_size,
            BlockSizeLimits::MAX_BLOCK_SIZE_FLOOR
        );
    }
}<|MERGE_RESOLUTION|>--- conflicted
+++ resolved
@@ -184,15 +184,13 @@
 
     pub block_size_limits: BlockSizeLimits,
 
-<<<<<<< HEAD
     // A mapping from transaction hash to its status
     pub tx_status: HashMap<Commitment<Types::Transaction>, TransactionStatus>,
-=======
+
     /// Number of nodes.
     ///
     /// Initial value may be updated by the `claim_block_with_num_nodes` endpoint.
     pub num_nodes: usize,
->>>>>>> 08a27d3e
 }
 
 /// `GetChannelForMatchingBuilderError` is an error enum that represents the
@@ -253,11 +251,8 @@
                 protocol_max_block_size,
                 max_block_size_increment_period,
             ),
-<<<<<<< HEAD
             tx_status: HashMap::new(),
-=======
             num_nodes,
->>>>>>> 08a27d3e
         }
     }
 
@@ -4616,7 +4611,7 @@
 
         let mut round = 0;
         let mut current_builder_state_id = BuilderStateId::<TestTypes> {
-            parent_commitment: vid_commitment(&[], 8), // Sishan TODO: change 8 to num_nodes defined earlier
+            parent_commitment: vid_commitment(&[], 8),
             parent_view: ViewNumber::genesis(),
         };
         current_builder_state_id = progress_round_without_available_block_info(
@@ -4688,7 +4683,6 @@
                         txn_status,
                         TransactionStatus::Sequenced {
                             block: 2,
-                            offset: 0
                         }
                     );
                 }
