#![cfg(all(any(test, feature = "testing"), not(target_os = "windows")))]
#![allow(dead_code)]
use std::sync::Arc;

use async_compatibility_layer::art::async_spawn;
use async_std::{sync::RwLock, task::JoinHandle};
use espresso_types::MarketplaceVersion;
use hotshot_query_service::data_source::sql::testing::TmpDb;
use portpicker::pick_unused_port;
use tide_disco::{App, Url};
use vbs::version::StaticVersionType;

use crate::{
    database::{mock::setup_mock_database, PostgresClient},
    define_api, handle_events,
    mock::run_mock_event_service,
    state::{GlobalState, SolverState, StakeTable},
    EventsServiceClient, SolverError,
};

pub struct MockSolver {
    pub events_api: Url,
    pub solver_api: Url,
    pub state: Arc<RwLock<GlobalState>>,
    pub database: PostgresClient,
    pub handles: Vec<JoinHandle<()>>,
    pub tmp_db: TmpDb,
}

impl MockSolver {
    pub fn solver_api(&self) -> Url {
        self.solver_api.clone()
    }

    pub fn state(&self) -> Arc<RwLock<GlobalState>> {
        self.state.clone()
    }
}

impl Drop for MockSolver {
    fn drop(&mut self) {
        println!("canceling handles");

        while let Some(handle) = self.handles.pop() {
            async_std::task::block_on(handle.cancel());
        }
    }
}

impl MockSolver {
    pub async fn init() -> Self {
        let (tmp_db, database) = setup_mock_database().await;
        let (url, event_api_handle, generate_events_handle) = run_mock_event_service();

        let client = EventsServiceClient::new(url.clone()).await;
        let startup_info = client.get_startup_info().await.unwrap();
        let stream = client.get_event_stream().await.unwrap();

        let solver_state = SolverState {
            stake_table: StakeTable {
                known_nodes_with_stake: startup_info.known_node_with_stake,
            },
            bid_txs: Default::default(),
        };

        let state = Arc::new(RwLock::new(
            GlobalState::new(database.clone(), solver_state).unwrap(),
        ));

        let event_handler_handle = async_spawn({
            let state = state.clone();
            async move {
                let _ = handle_events(stream, state).await;
            }
        });

        let mut app = App::<_, SolverError>::with_state(state.clone());
        app.with_version(env!("CARGO_PKG_VERSION").parse().unwrap());

        let mut api = define_api(Default::default()).unwrap();
        api.with_version(env!("CARGO_PKG_VERSION").parse().unwrap());

        app.register_module::<SolverError, MarketplaceVersion>("solver_api", api)
            .unwrap();

        let solver_api_port = pick_unused_port().expect("no free port");
        let solver_url: Url = Url::parse(&format!("http://localhost:{solver_api_port}")).unwrap();

        let solver_api_handle = async_spawn({
            let solver_url = solver_url.clone();
            async move {
                let _ = app.serve(solver_url, MarketplaceVersion::instance()).await;
            }
        });

        let solver_api = solver_url.join("solver_api").unwrap();

        let handles = vec![
            generate_events_handle,
            event_handler_handle,
            event_api_handle,
            solver_api_handle,
        ];

        MockSolver {
            events_api: url,
            solver_api,
            state,
            database,
            tmp_db,
            handles,
        }
    }
}

#[cfg(test)]
mod test {

    use committable::Committable;
    use espresso_types::{
<<<<<<< HEAD
        v0_3::{BidTx, RollupRegistration, RollupRegistrationBody, RollupUpdate, RollupUpdatebody},
        FeeAccount, MarketplaceVersion, SeqTypes,
=======
        v0_3::{RollupRegistration, RollupRegistrationBody, RollupUpdate, RollupUpdatebody},
        MarketplaceVersion, SeqTypes,
        Update::{Set, Skip},
>>>>>>> cbf5b046
    };
    use hotshot::types::{BLSPubKey, SignatureKey};
    use hotshot_types::traits::node_implementation::NodeType;
    use std::str::FromStr;
    use tide_disco::Url;

    use crate::{testing::MockSolver, SolverError};

    #[async_std::test]
    async fn test_rollup_registration() {
        let mock_solver = MockSolver::init().await;
        let solver_api = mock_solver.solver_api();
        let client = surf_disco::Client::<SolverError, MarketplaceVersion>::new(solver_api);

        // Create a list of signature keys for rollup registration data
        let mut signature_keys = Vec::new();

        let private_key =
            <BLSPubKey as SignatureKey>::PrivateKey::generate(&mut rand::thread_rng());
        let signature_key = BLSPubKey::from_private(&private_key);

        for _ in 0..10 {
            let private_key =
                <BLSPubKey as SignatureKey>::PrivateKey::generate(&mut rand::thread_rng());
            signature_keys.push(BLSPubKey::from_private(&private_key))
        }

        signature_keys.push(signature_key);

        // Initialize a rollup registration with namespace id = 1
        let reg_ns_1_body = RollupRegistrationBody {
            namespace_id: 1_u64.into(),
            reserve_url: Some(Url::from_str("http://localhost").unwrap()),
            reserve_price: 200.into(),
            active: true,
            signature_keys,
            text: "test".to_string(),
            signature_key,
        };

        // Sign the registration body
        let signature = <SeqTypes as NodeType>::SignatureKey::sign(
            &private_key,
            reg_ns_1_body.commit().as_ref(),
        )
        .expect("failed to sign");

        let mut reg_ns_1 = RollupRegistration {
            body: reg_ns_1_body.clone(),
            signature,
        };

        // registering a rollup
        let result: RollupRegistration = client
            .post("register_rollup")
            .body_json(&reg_ns_1)
            .unwrap()
            .send()
            .await
            .unwrap();

        // Ensure the registration result matches the initial registration data
        assert_eq!(reg_ns_1, result);

        // Attempt to re-register the same rollup (should fail)
        let err = client
            .post::<RollupRegistration>("register_rollup")
            .body_json(&reg_ns_1)
            .unwrap()
            .send()
            .await
            .unwrap_err();

        // Ensure the error indicates the rollup with namespace id  = 1 already exists
        match err {
            SolverError::RollupAlreadyExists(id) if reg_ns_1.body.namespace_id == id => (),
            _ => panic!("err {err:?}"),
        }

        // Attempt to register a new rollup with namespace id = 2 using an invalid signature
        let mut reg_ns_2 = reg_ns_1.clone();
        reg_ns_2.body.namespace_id = 2_u64.into();
        // Generating an invalid signature by signing the body of namespace id = 1
        let new_priv_key =
            <BLSPubKey as SignatureKey>::PrivateKey::generate(&mut rand::thread_rng());

        let new_signature = <SeqTypes as NodeType>::SignatureKey::sign(
            &new_priv_key,
            reg_ns_1_body.clone().commit().as_ref(),
        )
        .expect("failed to sign");
        reg_ns_2.signature = new_signature;

        // This should fail due to an invalid signature
        let err: SolverError = client
            .post::<RollupRegistration>("register_rollup")
            .body_json(&reg_ns_2)
            .unwrap()
            .send()
            .await
            .unwrap_err();

        // Ensure the error indicates an invalid signature
        match err {
            SolverError::InvalidSignature(signature)
                if reg_ns_2.signature.to_string() == signature => {}
            _ => panic!("err {err:?}"),
        }

        // Test the update rollup endpoint
        // We will use the existing rollup registration with namespace id = 1
        // and update it by setting the `active`` status to false

        let update_body = RollupUpdatebody {
            namespace_id: 1_u64.into(),
            reserve_url: Skip,
            reserve_price: Skip,
            active: Set(false),
            signature_keys: Skip,
            signature_key,
            text: Skip,
        };

        let signature =
            <SeqTypes as NodeType>::SignatureKey::sign(&private_key, update_body.commit().as_ref())
                .expect("failed to sign");

        // Sign the above body
        let update_rolup = RollupUpdate {
            body: update_body,
            signature,
        };

        // The result should contain the updated rollup registration data
        let result: RollupRegistration = client
            .post("update_rollup")
            .body_json(&update_rolup)
            .unwrap()
            .send()
            .await
            .unwrap();

        reg_ns_1.body.active = false;

        // Ensure the update result matches the modified registration data
        assert_eq!(reg_ns_1, result);

        // Test `rollup_registrations` endpoint to get all the registered rollups

        // The result should contain the updated rollup registration data
        let result: Vec<RollupRegistration> =
            client.get("rollup_registrations").send().await.unwrap();
        assert_eq!(result.len(), 1);
        assert_eq!(result[0], reg_ns_1);
    }

    #[async_std::test]
    async fn test_update_rollup_not_registered() {
        let mock_solver = MockSolver::init().await;
        let solver_api = mock_solver.solver_api();
        let client = surf_disco::Client::<SolverError, MarketplaceVersion>::new(solver_api);

        let private_key =
            <BLSPubKey as SignatureKey>::PrivateKey::generate(&mut rand::thread_rng());
        let pubkey = BLSPubKey::from_private(&private_key);

        let update_body = RollupUpdatebody {
            namespace_id: 1_u64.into(),
            reserve_url: Skip,
            reserve_price: Skip,
            active: Set(false),
            signature_keys: Skip,
            text: Skip,
            signature_key: pubkey,
        };
        let signature =
            <SeqTypes as NodeType>::SignatureKey::sign(&private_key, update_body.commit().as_ref())
                .expect("failed to sign");

        let update_rollup = RollupUpdate {
            body: update_body,
            signature,
        };

        let err: SolverError = client
            .post::<RollupUpdate>("update_rollup")
            .body_json(&update_rollup)
            .unwrap()
            .send()
            .await
            .unwrap_err();

        match err {
            SolverError::Database(_) => {}
            _ => panic!("err {err:?}"),
        }
    }

    #[async_std::test]
    async fn test_update_signature_mismatch() {
        // In this test, a rollup is registered.
        // Next, we attempt to update the rollup with different conditions:
        // - the `signature_key` is not from the signature keys list in update rollup body, which should result in a failure.
        // - use a different key to generate the signature than the one provided in the update body (`signature_key` field),
        // which should also result in a failure.
        // - Finally, provide new signature keys and signature in the update body,
        // but the signature key is not present in the database
        // (i.e., the signature keys list from when the rollup was initially registered)

        let mock_solver = MockSolver::init().await;
        let solver_api = mock_solver.solver_api();
        let client = surf_disco::Client::<SolverError, MarketplaceVersion>::new(solver_api);

        // Create a list of signature keys for rollup registration data
        let mut signature_keys = Vec::new();

        for _ in 0..10 {
            let private_key =
                <BLSPubKey as SignatureKey>::PrivateKey::generate(&mut rand::thread_rng());
            signature_keys.push(BLSPubKey::from_private(&private_key))
        }

        let private_key =
            <BLSPubKey as SignatureKey>::PrivateKey::generate(&mut rand::thread_rng());
        let signature_key = BLSPubKey::from_private(&private_key);

        signature_keys.push(signature_key);

        // Initialize a rollup registration with namespace id = 1
        let reg_ns_1_body = RollupRegistrationBody {
            namespace_id: 1_u64.into(),
            reserve_url: Some(Url::from_str("http://localhost").unwrap()),
            reserve_price: 200.into(),
            active: true,
            signature_keys: signature_keys.clone(),
            text: "test".to_string(),
            signature_key,
        };

        // Sign the registration body
        let reg_signature = <SeqTypes as NodeType>::SignatureKey::sign(
            &private_key,
            reg_ns_1_body.commit().as_ref(),
        )
        .expect("failed to sign");

        let reg_ns_1 = RollupRegistration {
            body: reg_ns_1_body.clone(),
            signature: reg_signature,
        };

        // registering a rollup
        let result: RollupRegistration = client
            .post("register_rollup")
            .body_json(&reg_ns_1)
            .unwrap()
            .send()
            .await
            .unwrap();

        // Ensure the registration result matches the initial registration data
        assert_eq!(reg_ns_1, result);

        let signature_key = signature_keys.remove(10);

        // We update the rollup but the signature key in the body is not from the signature keys list so this should fail
        let update_body = RollupUpdatebody {
            namespace_id: 1_u64.into(),
            reserve_url: Skip,
            reserve_price: Skip,
            active: Set(false),
            signature_keys: Set(signature_keys.clone()),
            signature_key,
            text: Skip,
        };

        let signature =
            <SeqTypes as NodeType>::SignatureKey::sign(&private_key, update_body.commit().as_ref())
                .expect("failed to sign");

        // Sign the above body
        let mut update_rollup = RollupUpdate {
            body: update_body,
            signature: signature.clone(),
        };

        client
            .post::<RollupUpdate>("update_rollup")
            .body_json(&update_rollup)
            .unwrap()
            .send()
            .await
            .unwrap_err();

        // add the signature back
        signature_keys.push(signature_key);
        update_rollup.body.signature_keys = Set(signature_keys.clone());

        let signature = <SeqTypes as NodeType>::SignatureKey::sign(
            &private_key,
            update_rollup.body.clone().commit().as_ref(),
        )
        .expect("failed to sign");

        update_rollup.signature = signature.clone();

        // this should succeed
        client
            .post::<RollupRegistration>("update_rollup")
            .body_json(&update_rollup)
            .unwrap()
            .send()
            .await
            .unwrap();

        // use an invalid signature so this should fail
        let new_priv_key =
            <BLSPubKey as SignatureKey>::PrivateKey::generate(&mut rand::thread_rng());

        let new_signature_key = BLSPubKey::from_private(&new_priv_key);

        let new_signature = <SeqTypes as NodeType>::SignatureKey::sign(
            &new_priv_key,
            update_rollup.body.clone().commit().as_ref(),
        )
        .expect("failed to sign");
        update_rollup.signature = new_signature;

        // this should fail as the signature is invalid
        client
            .post::<RollupUpdate>("update_rollup")
            .body_json(&update_rollup)
            .unwrap()
            .send()
            .await
            .unwrap_err();

        // test signature key not present in database
        update_rollup.body.signature_key = new_signature_key;
        signature_keys.push(new_signature_key);
        update_rollup.body.signature_keys = Set(signature_keys);

        client
            .post::<RollupUpdate>("update_rollup")
            .body_json(&update_rollup)
            .unwrap()
            .send()
            .await
            .unwrap_err();
    }

    #[async_std::test]
    async fn test_bid_submission() {
        let mock_solver = MockSolver::init().await;

        let solver_api = mock_solver.solver_api();

        let client = surf_disco::Client::<SolverError, MarketplaceVersion>::new(solver_api);

        let key = FeeAccount::test_key_pair();
        let tx = BidTx::mock(key);

        client
            .post::<BidTx>("submit_bid")
            .body_json(&tx)
            .unwrap()
            .send()
            .await
            .unwrap();
    }
}<|MERGE_RESOLUTION|>--- conflicted
+++ resolved
@@ -118,14 +118,9 @@
 
     use committable::Committable;
     use espresso_types::{
-<<<<<<< HEAD
         v0_3::{BidTx, RollupRegistration, RollupRegistrationBody, RollupUpdate, RollupUpdatebody},
         FeeAccount, MarketplaceVersion, SeqTypes,
-=======
-        v0_3::{RollupRegistration, RollupRegistrationBody, RollupUpdate, RollupUpdatebody},
-        MarketplaceVersion, SeqTypes,
         Update::{Set, Skip},
->>>>>>> cbf5b046
     };
     use hotshot::types::{BLSPubKey, SignatureKey};
     use hotshot_types::traits::node_implementation::NodeType;
