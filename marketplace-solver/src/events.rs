use std::{pin::Pin, sync::Arc};

use anyhow::Context;
use async_lock::RwLock;
use espresso_types::SeqTypes;
use futures::{Stream, StreamExt as _};
use hotshot::types::Event;
use hotshot_events_service::{events, events_source::StartupInfo};
use surf_disco::Client;
use tide_disco::Url;
use vbs::version::StaticVersion;

use crate::state::GlobalState;

// TODO (ab): Change
pub struct EventsServiceClient(Client<events::Error, StaticVersion<0, 1>>);

impl EventsServiceClient {
    pub async fn new(url: Url) -> Self {
        let client = Client::new(url.clone());

        client.connect(None).await;

        Self(client)
    }

    pub async fn get_startup_info(
        &self,
    ) -> Result<StartupInfo<SeqTypes>, hotshot_events_service::events::Error> {
        self.0.get("startup_info").send().await
    }

    pub async fn get_event_stream(
        self,
    ) -> anyhow::Result<Pin<Box<dyn Stream<Item = Result<Event<SeqTypes>, events::Error>> + Send>>>
    {
        let stream = self
            .0
            .socket("events")
            .subscribe::<Event<SeqTypes>>()
            .await
            .context("failed to get event stream")?;

        Ok(stream.boxed())
    }
}

pub async fn handle_events(
    mut stream: Pin<Box<dyn Stream<Item = Result<Event<SeqTypes>, events::Error>> + Send>>,
    _state: Arc<RwLock<GlobalState>>,
) -> anyhow::Result<()> {
    while let Some(event) = stream.next().await {
        let event = event?;

        tracing::debug!("received event {:?}", event.event);

        // TODO ED: Remove this lint later
        #[allow(clippy::single_match)]
        match event.event {
            hotshot::types::EventType::ViewFinished { view_number } => {
                tracing::debug!("received view finished event {view_number:?}")
            },
            _ => (),
        }
    }

    Ok(())
}

#[cfg(any(test, feature = "testing"))]
pub mod mock {
    use std::{sync::Arc, time::Duration};

    use async_lock::RwLock;
    use espresso_types::SeqTypes;
    use hotshot::rand::{self};
    use hotshot_events_service::events_source::{EventConsumer, EventsStreamer};
    use hotshot_types::{
        data::ViewNumber,
        event::{Event, EventType},
        light_client::StateKeyPair,
        signature_key::BLSPubKey,
        traits::{node_implementation::ConsensusTime, signature_key::SignatureKey},
        PeerConfig,
    };
    use portpicker::pick_unused_port;
    use primitive_types::U256;
    use rand::{rngs::OsRng, RngCore};
    use tide_disco::{App, Url};
    use tokio::{spawn, task::JoinHandle, time::sleep};
    use vbs::version::{StaticVersion, StaticVersionType};

    const NON_STAKED_NODE_COUNT: usize = 10;
    const NODE_STAKE: u64 = 1;
    const STAKED_NODES: usize = 10;
    pub type StaticVer01 = StaticVersion<0, 1>;

    pub fn generate_stake_table() -> Vec<PeerConfig<BLSPubKey>> {
        (0..STAKED_NODES)
            .map(|_| {
                let private_key =
                    <BLSPubKey as SignatureKey>::PrivateKey::generate(&mut rand::thread_rng());
                let pub_key = BLSPubKey::from_private(&private_key);
                let state_key_pair = StateKeyPair::generate();

                PeerConfig::<BLSPubKey> {
<<<<<<< HEAD
                    stake_table_entry: pub_key.stake_table_entry(NODE_STAKE.into()),
=======
                    stake_table_entry: pub_key.stake_table_entry(U256::from(NODE_STAKE)),
>>>>>>> a50f2004
                    state_ver_key: state_key_pair.ver_key(),
                }
            })
            .collect()
    }

    pub async fn generate_view_finished_events(streamer: Arc<RwLock<EventsStreamer<SeqTypes>>>) {
        sleep(Duration::from_secs(2)).await;

        let mut view_number = ViewNumber::new(1);

        let mut count = 1;
        loop {
            while count % 10 != 0 {
                tracing::info!("generating ViewFinished event");

                streamer
                    .write()
                    .await
                    .handle_event(Event {
                        view_number,
                        event: EventType::ViewFinished {
                            view_number: view_number - 1,
                        },
                    })
                    .await;

                view_number += 1;
                count += 1;
            }
            count = 1;

            let delay = 1000 + (u64::from(OsRng.next_u32()) % 1000);
            tracing::info!("sleeping for {delay:?}ms...");

            sleep(Duration::from_millis(delay)).await
        }
    }

    pub fn run_mock_event_service() -> (Url, JoinHandle<()>, JoinHandle<()>) {
        let port = pick_unused_port().expect("no free port");
        let url = Url::parse(format!("http://localhost:{port}").as_str()).unwrap();

        let known_nodes_with_stake = generate_stake_table();

        let events_streamer = Arc::new(RwLock::new(EventsStreamer::<SeqTypes>::new(
            known_nodes_with_stake.clone(),
            NON_STAKED_NODE_COUNT,
        )));

        let mut app =
            App::<_, hotshot_events_service::events::Error>::with_state(events_streamer.clone());

        let hotshot_events_api =
            hotshot_events_service::events::define_api::<_, _, StaticVer01>(&Default::default())
                .expect("Failed to define hotshot eventsAPI");

        app.register_module("events_api", hotshot_events_api)
            .expect("Failed to register hotshot events API");

        // cleanup with a function that takes in a a future
        let events_api_handle = spawn({
            let url = url.clone();
            async move {
                {
                    let _ = app.serve(url, StaticVer01::instance()).await;
                }
            }
        });
        let generate_events_handle = spawn(generate_view_finished_events(events_streamer.clone()));

        let url = url.join("events_api").unwrap();

        (url, events_api_handle, generate_events_handle)
    }
}

#[cfg(test)]
mod test {
    use espresso_types::SeqTypes;
    use futures::StreamExt as _;
    use hotshot::{helpers::initialize_logging, types::Event};
    use hotshot_events_service::events_source::StartupInfo;
    use surf_disco::Client;

    use crate::mock::{run_mock_event_service, StaticVer01};

    #[tokio::test(flavor = "multi_thread")]
    async fn test_mock_events_service() {
        // Initialize logging
        initialize_logging();

        let (url, handle1, handle2) = run_mock_event_service();

        tracing::info!("running event service");

        let client = Client::<hotshot_events_service::events::Error, StaticVer01>::new(url);
        client.connect(None).await;

        let startup_info: StartupInfo<SeqTypes> = client
            .get("startup_info")
            .send()
            .await
            .expect("failed to get startup_info");

        tracing::info!("startup info {startup_info:?}");

        let mut events = client
            .socket("events")
            .subscribe::<Event<SeqTypes>>()
            .await
            .unwrap();

        let mut num_of_events_received = 0;
        while let Some(event) = events.next().await {
            let event = event.unwrap();
            tracing::info!("event {event:?}");

            num_of_events_received += 1;

            if num_of_events_received == 15 {
                break;
            }
        }

        handle1.abort();
        handle2.abort();
    }
}<|MERGE_RESOLUTION|>--- conflicted
+++ resolved
@@ -104,11 +104,7 @@
                 let state_key_pair = StateKeyPair::generate();
 
                 PeerConfig::<BLSPubKey> {
-<<<<<<< HEAD
-                    stake_table_entry: pub_key.stake_table_entry(NODE_STAKE.into()),
-=======
                     stake_table_entry: pub_key.stake_table_entry(U256::from(NODE_STAKE)),
->>>>>>> a50f2004
                     state_ver_key: state_key_pair.ver_key(),
                 }
             })
