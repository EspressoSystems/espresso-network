use std::{pin::Pin, sync::Arc};

use anyhow::Context;
use async_lock::RwLock;
use espresso_types::SeqTypes;
use futures::{Stream, StreamExt as _};
use hotshot::types::Event;
use hotshot_events_service::{events, events_source::StartupInfo};
use surf_disco::Client;
use tide_disco::Url;
use vbs::version::StaticVersion;

use crate::state::GlobalState;

// TODO (ab): Change
pub struct EventsServiceClient(Client<events::Error, StaticVersion<0, 1>>);

impl EventsServiceClient {
    pub async fn new(url: Url) -> Self {
        let client = Client::new(url.clone());

        client.connect(None).await;

        Self(client)
    }

    pub async fn get_startup_info(
        &self,
    ) -> Result<StartupInfo<SeqTypes>, hotshot_events_service::events::Error> {
        self.0.get("startup_info").send().await
    }

    pub async fn get_event_stream(
        self,
    ) -> anyhow::Result<Pin<Box<dyn Stream<Item = Result<Event<SeqTypes>, events::Error>> + Send>>>
    {
        let stream = self
            .0
            .socket("events")
            .subscribe::<Event<SeqTypes>>()
            .await
            .context("failed to get event stream")?;

        Ok(stream.boxed())
    }
}

pub async fn handle_events(
    mut stream: Pin<Box<dyn Stream<Item = Result<Event<SeqTypes>, events::Error>> + Send>>,
    _state: Arc<RwLock<GlobalState>>,
) -> anyhow::Result<()> {
    while let Some(event) = stream.next().await {
        let event = event?;

        tracing::debug!("received event {:?}", event.event);

        // TODO ED: Remove this lint later
        #[allow(clippy::single_match)]
        match event.event {
            hotshot::types::EventType::ViewFinished { view_number } => {
                tracing::debug!("received view finished event {view_number:?}")
            },
            _ => (),
        }
    }

    Ok(())
}

#[cfg(any(test, feature = "testing"))]
pub mod mock {
    use std::{sync::Arc, time::Duration};

    use async_lock::RwLock;
    use espresso_types::SeqTypes;
    use hotshot::rand::{self};
    use hotshot_events_service::events_source::{EventConsumer, EventsStreamer};
    use hotshot_types::{
        data::ViewNumber,
        event::{Event, EventType},
        light_client::StateKeyPair,
        signature_key::BLSPubKey,
        traits::{node_implementation::ConsensusTime, signature_key::SignatureKey},
        PeerConfig,
    };
    use portpicker::pick_unused_port;
    use primitive_types::U256;
    use rand::{rngs::OsRng, RngCore};
    use tide_disco::{App, Url};
    use tokio::{spawn, task::JoinHandle, time::sleep};
    use vbs::version::{StaticVersion, StaticVersionType};

    const NON_STAKED_NODE_COUNT: usize = 10;
    const NODE_STAKE: u64 = 1;
    const STAKED_NODES: usize = 10;
    pub type StaticVer01 = StaticVersion<0, 1>;

    pub fn generate_stake_table() -> Vec<PeerConfig<SeqTypes>> {
        (0..STAKED_NODES)
            .map(|_| {
                let private_key =
                    <BLSPubKey as SignatureKey>::PrivateKey::generate(&mut rand::thread_rng());
                let pub_key = BLSPubKey::from_private(&private_key);
                let state_key_pair = StateKeyPair::generate();

<<<<<<< HEAD
                PeerConfig::<SeqTypes> {
                    stake_table_entry: pub_key.stake_table_entry(NODE_STAKE),
=======
                PeerConfig::<BLSPubKey> {
                    stake_table_entry: pub_key.stake_table_entry(U256::from(NODE_STAKE)),
>>>>>>> 82d63e52
                    state_ver_key: state_key_pair.ver_key(),
                }
            })
            .collect()
    }

    pub async fn generate_view_finished_events(streamer: Arc<RwLock<EventsStreamer<SeqTypes>>>) {
        sleep(Duration::from_secs(2)).await;

        let mut view_number = ViewNumber::new(1);

        let mut count = 1;
        loop {
            while count % 10 != 0 {
                tracing::info!("generating ViewFinished event");

                streamer
                    .write()
                    .await
                    .handle_event(Event {
                        view_number,
                        event: EventType::ViewFinished {
                            view_number: view_number - 1,
                        },
                    })
                    .await;

                view_number += 1;
                count += 1;
            }
            count = 1;

            let delay = 1000 + (u64::from(OsRng.next_u32()) % 1000);
            tracing::info!("sleeping for {delay:?}ms...");

            sleep(Duration::from_millis(delay)).await
        }
    }

    pub fn run_mock_event_service() -> (Url, JoinHandle<()>, JoinHandle<()>) {
        let port = pick_unused_port().expect("no free port");
        let url = Url::parse(format!("http://localhost:{port}").as_str()).unwrap();

        let known_nodes_with_stake = generate_stake_table();

        let events_streamer = Arc::new(RwLock::new(EventsStreamer::<SeqTypes>::new(
            known_nodes_with_stake.clone(),
            NON_STAKED_NODE_COUNT,
        )));

        let mut app =
            App::<_, hotshot_events_service::events::Error>::with_state(events_streamer.clone());

        let hotshot_events_api =
            hotshot_events_service::events::define_api::<_, _, StaticVer01>(&Default::default())
                .expect("Failed to define hotshot eventsAPI");

        app.register_module("events_api", hotshot_events_api)
            .expect("Failed to register hotshot events API");

        // cleanup with a function that takes in a a future
        let events_api_handle = spawn({
            let url = url.clone();
            async move {
                {
                    let _ = app.serve(url, StaticVer01::instance()).await;
                }
            }
        });
        let generate_events_handle = spawn(generate_view_finished_events(events_streamer.clone()));

        let url = url.join("events_api").unwrap();

        (url, events_api_handle, generate_events_handle)
    }
}

#[cfg(test)]
mod test {
    use espresso_types::SeqTypes;
    use futures::StreamExt as _;
    use hotshot::{helpers::initialize_logging, types::Event};
    use hotshot_events_service::events_source::StartupInfo;
    use surf_disco::Client;

    use crate::mock::{run_mock_event_service, StaticVer01};

    #[tokio::test(flavor = "multi_thread")]
    async fn test_mock_events_service() {
        // Initialize logging
        initialize_logging();

        let (url, handle1, handle2) = run_mock_event_service();

        tracing::info!("running event service");

        let client = Client::<hotshot_events_service::events::Error, StaticVer01>::new(url);
        client.connect(None).await;

        let startup_info: StartupInfo<SeqTypes> = client
            .get("startup_info")
            .send()
            .await
            .expect("failed to get startup_info");

        tracing::info!("startup info {startup_info:?}");

        let mut events = client
            .socket("events")
            .subscribe::<Event<SeqTypes>>()
            .await
            .unwrap();

        let mut num_of_events_received = 0;
        while let Some(event) = events.next().await {
            let event = event.unwrap();
            tracing::info!("event {event:?}");

            num_of_events_received += 1;

            if num_of_events_received == 15 {
                break;
            }
        }

        handle1.abort();
        handle2.abort();
    }
}<|MERGE_RESOLUTION|>--- conflicted
+++ resolved
@@ -103,13 +103,8 @@
                 let pub_key = BLSPubKey::from_private(&private_key);
                 let state_key_pair = StateKeyPair::generate();
 
-<<<<<<< HEAD
                 PeerConfig::<SeqTypes> {
-                    stake_table_entry: pub_key.stake_table_entry(NODE_STAKE),
-=======
-                PeerConfig::<BLSPubKey> {
                     stake_table_entry: pub_key.stake_table_entry(U256::from(NODE_STAKE)),
->>>>>>> 82d63e52
                     state_ver_key: state_key_pair.ver_key(),
                 }
             })
