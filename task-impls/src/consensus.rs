use crate::events::HotShotEvent;
use async_compatibility_layer::art::{async_sleep, async_spawn};
use async_lock::{RwLock, RwLockUpgradableReadGuard};
#[cfg(async_executor_impl = "async-std")]
use async_std::task::JoinHandle;
use bitvec::prelude::*;
use commit::{Commitment, Committable};
use core::time::Duration;
use either::Either;
use futures::FutureExt;
use hotshot_constants::LOOK_AHEAD;
use hotshot_task::{
    event_stream::{ChannelStream, EventStream},
    global_registry::GlobalRegistry,
    task::{FilterEvent, HandleEvent, HotShotTaskCompleted, HotShotTaskTypes, TS},
    task_impls::{HSTWithEvent, TaskBuilder},
};
use hotshot_types::{
    block_impl::{VIDBlockPayload, VIDTransaction},
    consensus::{Consensus, View},
    data::{Leaf, QuorumProposal},
    event::{Event, EventType},
    message::{GeneralConsensusMessage, Message, Proposal},
    simple_certificate::{
        DACertificate2, QuorumCertificate2, TimeoutCertificate2, VIDCertificate2,
    },
    simple_vote::{QuorumData, QuorumVote, TimeoutData, TimeoutVote2},
    traits::{
        block_contents::BlockHeader,
        consensus_api::ConsensusApi,
        election::{ConsensusExchange, QuorumExchangeType},
        network::{CommunicationChannel, ConsensusIntentEvent},
        node_implementation::{
            CommitteeEx, NodeImplementation, NodeType, QuorumEx, QuorumMembership, TimeoutEx,
        },
        signature_key::SignatureKey,
        state::ConsensusTime,
        BlockPayload,
    },
    utils::{Terminator, ViewInner},
    vote2::{Certificate2, HasViewNumber, VoteAccumulator2},
};

use tracing::warn;

use snafu::Snafu;
use std::{
    collections::{HashMap, HashSet},
    marker::PhantomData,
    sync::Arc,
};
#[cfg(async_executor_impl = "tokio")]
use tokio::task::JoinHandle;
use tracing::{debug, error, info, instrument};

/// Error returned by the consensus task
#[derive(Snafu, Debug)]
pub struct ConsensusTaskError {}

/// The state for the consensus task.  Contains all of the information for the implementation
/// of consensus
pub struct ConsensusTaskState<
    TYPES: NodeType<Transaction = VIDTransaction>,
<<<<<<< HEAD
    I: NodeImplementation<TYPES, Leaf = Leaf<TYPES>>,
    A: ConsensusApi<TYPES, Leaf<TYPES>, I> + 'static,
=======
    I: NodeImplementation<TYPES, ConsensusMessage = SequencingMessage<TYPES, I>>,
    A: ConsensusApi<TYPES, I> + 'static,
>>>>>>> 4022276b
> where
    QuorumEx<TYPES, I>:
        ConsensusExchange<TYPES, Message<TYPES, I>, Commitment = Commitment<Leaf<TYPES>>>,
    CommitteeEx<TYPES, I>:
        ConsensusExchange<TYPES, Message<TYPES, I>, Commitment = Commitment<TYPES::BlockPayload>>,
    TimeoutEx<TYPES, I>:
        ConsensusExchange<TYPES, Message<TYPES, I>, Commitment = Commitment<TYPES::Time>>,
{
    /// The global task registry
    pub registry: GlobalRegistry,
    /// Reference to consensus. The replica will require a write lock on this.
    pub consensus: Arc<RwLock<Consensus<TYPES>>>,
    /// View timeout from config.
    pub timeout: u64,
    /// View number this view is executing in.
    pub cur_view: TYPES::Time,

    /// The commitment to the current block payload submitted to DA
    pub payload_commitment: Option<Commitment<TYPES::BlockPayload>>,

    /// the quorum exchange
    pub quorum_exchange: Arc<QuorumEx<TYPES, I>>,

    /// The timeout exchange
    pub timeout_exchange: Arc<TimeoutEx<TYPES, I>>,

    /// Consensus api
    pub api: A,

    /// the committee exchange
    pub committee_exchange: Arc<CommitteeEx<TYPES, I>>,

    /// needed to typecheck
    pub _pd: PhantomData<I>,

    /// Current Vote collection task, with it's view.
    pub vote_collector: Option<(TYPES::Time, usize, usize)>,

    /// Have we already sent a proposal for a particular view
    /// since proposal can be sent either on QCFormed event or ViewChange event
    // pub proposal_sent: HashMap<TYPES::Time, bool>,

    /// timeout task handle
    pub timeout_task: JoinHandle<()>,

    /// Global events stream to publish events
    pub event_stream: ChannelStream<HotShotEvent<TYPES, I>>,

    /// Event stream to publish events to the application layer
    pub output_event_stream: ChannelStream<Event<TYPES>>,

    /// All the DA certs we've received for current and future views.
    pub da_certs: HashMap<TYPES::Time, DACertificate2<TYPES>>,

    /// All the VID certs we've received for current and future views.
    pub vid_certs: HashMap<TYPES::Time, VIDCertificate2<TYPES>>,

    /// The most recent proposal we have, will correspond to the current view if Some()
    /// Will be none if the view advanced through timeout/view_sync
    pub current_proposal: Option<QuorumProposal<TYPES>>,

    // ED Should replace this with config information since we need it anyway
    /// The node's id
    pub id: u64,
}

/// State for the vote collection task.  This handles the building of a QC from a votes received
pub struct VoteCollectionTaskState<TYPES: NodeType, I: NodeImplementation<TYPES>>
where
    QuorumEx<TYPES, I>:
        ConsensusExchange<TYPES, Message<TYPES, I>, Commitment = Commitment<Leaf<TYPES>>>,
    TimeoutEx<TYPES, I>:
        ConsensusExchange<TYPES, Message<TYPES, I>, Commitment = Commitment<TYPES::Time>>,
{
    /// the quorum exchange
    pub quorum_exchange: Arc<QuorumEx<TYPES, I>>,
    /// the timeout exchange
    pub timeout_exchange: Arc<TimeoutEx<TYPES, I>>,

    #[allow(clippy::type_complexity)]
    /// Accumulator for votes
    pub accumulator: Either<
        VoteAccumulator2<
            TYPES,
            QuorumVote<TYPES, QuorumMembership<TYPES, I>>,
            QuorumCertificate2<TYPES>,
        >,
        QuorumCertificate2<TYPES>,
    >,

    /// Accumulator for votes
    #[allow(clippy::type_complexity)]
    pub timeout_accumulator: Either<
        VoteAccumulator2<
            TYPES,
            TimeoutVote2<TYPES, QuorumMembership<TYPES, I>>,
            TimeoutCertificate2<TYPES>,
        >,
        TimeoutCertificate2<TYPES>,
    >,
    /// View which this vote collection task is collecting votes in
    pub cur_view: TYPES::Time,
    /// The event stream shared by all tasks
    pub event_stream: ChannelStream<HotShotEvent<TYPES, I>>,
    /// Node id
    pub id: u64,
}

impl<TYPES: NodeType, I: NodeImplementation<TYPES>> TS for VoteCollectionTaskState<TYPES, I>
where
    QuorumEx<TYPES, I>:
        ConsensusExchange<TYPES, Message<TYPES, I>, Commitment = Commitment<Leaf<TYPES>>>,
    TimeoutEx<TYPES, I>:
        ConsensusExchange<TYPES, Message<TYPES, I>, Commitment = Commitment<TYPES::Time>>,
{
}

#[instrument(skip_all, fields(id = state.id, view = *state.cur_view), name = "Quorum Vote Collection Task", level = "error")]

async fn vote_handle<TYPES: NodeType, I: NodeImplementation<TYPES>>(
    mut state: VoteCollectionTaskState<TYPES, I>,
    event: HotShotEvent<TYPES, I>,
) -> (
    std::option::Option<HotShotTaskCompleted>,
    VoteCollectionTaskState<TYPES, I>,
)
where
    QuorumEx<TYPES, I>:
        ConsensusExchange<TYPES, Message<TYPES, I>, Commitment = Commitment<Leaf<TYPES>>>,
    TimeoutEx<TYPES, I>:
        ConsensusExchange<TYPES, Message<TYPES, I>, Commitment = Commitment<TYPES::Time>>,
{
    match event {
        HotShotEvent::QuorumVoteRecv(vote) => {
            // For the case where we receive votes after we've made a certificate
            if state.accumulator.is_right() {
                return (None, state);
            }

            if vote.get_view_number() != state.cur_view {
                error!(
                    "Vote view does not match! vote view is {} current view is {}",
                    *vote.get_view_number(),
                    *state.cur_view
                );
                return (None, state);
            }

            let accumulator = state.accumulator.left().unwrap();

            match accumulator.accumulate(&vote, state.quorum_exchange.membership()) {
                Either::Left(acc) => {
                    state.accumulator = Either::Left(acc);
                    return (None, state);
                }
                Either::Right(qc) => {
                    debug!("QCFormed! {:?}", qc.view_number);
                    state
                        .event_stream
                        .publish(HotShotEvent::QCFormed(either::Left(qc.clone())))
                        .await;
                    state.accumulator = Either::Right(qc.clone());

                    // No longer need to poll for votes
                    state
                        .quorum_exchange
                        .network()
                        .inject_consensus_info(ConsensusIntentEvent::CancelPollForVotes(
                            *qc.view_number,
                        ))
                        .await;

                    return (Some(HotShotTaskCompleted::ShutDown), state);
                }
            }
        }
        // TODO: Code below is redundant of code above; can be fixed
        // during exchange refactor
        // https://github.com/EspressoSystems/HotShot/issues/1799
        HotShotEvent::TimeoutVoteRecv(vote) => {
            debug!("Received timeout vote for view {}", *vote.get_view_number());
            if state.timeout_accumulator.is_right() {
                return (None, state);
            }

            if vote.get_view_number() != state.cur_view {
                error!(
                    "Vote view does not match! vote view is {} current view is {}",
                    *vote.get_view_number(),
                    *state.cur_view
                );
                return (None, state);
            }

            let accumulator = state.timeout_accumulator.left().unwrap();

            match accumulator.accumulate(&vote, state.quorum_exchange.membership()) {
                Either::Left(acc) => {
                    state.timeout_accumulator = Either::Left(acc);
                    return (None, state);
                }
                Either::Right(qc) => {
                    debug!("QCFormed! {:?}", qc.view_number);
                    state
                        .event_stream
                        .publish(HotShotEvent::QCFormed(either::Right(qc.clone())))
                        .await;
                    state.timeout_accumulator = Either::Right(qc.clone());

                    // No longer need to poll for votes
                    state
                        .quorum_exchange
                        .network()
                        .inject_consensus_info(ConsensusIntentEvent::CancelPollForVotes(
                            *qc.view_number,
                        ))
                        .await;

                    return (Some(HotShotTaskCompleted::ShutDown), state);
                }
            }
        }
        HotShotEvent::Shutdown => {
            return (Some(HotShotTaskCompleted::ShutDown), state);
        }
        _ => {
            error!("Unexpected event");
        }
    }
    (None, state)
}

impl<
        TYPES: NodeType<BlockPayload = VIDBlockPayload, Transaction = VIDTransaction>,
<<<<<<< HEAD
        I: NodeImplementation<TYPES, Leaf = Leaf<TYPES>>,
        A: ConsensusApi<TYPES, Leaf<TYPES>, I> + 'static,
=======
        I: NodeImplementation<TYPES, ConsensusMessage = SequencingMessage<TYPES, I>>,
        A: ConsensusApi<TYPES, I> + 'static,
>>>>>>> 4022276b
    > ConsensusTaskState<TYPES, I, A>
where
    TYPES::BlockHeader: BlockHeader<Payload = VIDBlockPayload>,
    QuorumEx<TYPES, I>:
        ConsensusExchange<TYPES, Message<TYPES, I>, Commitment = Commitment<Leaf<TYPES>>>,
    CommitteeEx<TYPES, I>:
        ConsensusExchange<TYPES, Message<TYPES, I>, Commitment = Commitment<TYPES::BlockPayload>>,
    TimeoutEx<TYPES, I>:
        ConsensusExchange<TYPES, Message<TYPES, I>, Commitment = Commitment<TYPES::Time>>,
{
    #[instrument(skip_all, fields(id = self.id, view = *self.cur_view), name = "Consensus genesis leaf", level = "error")]

    async fn genesis_leaf(&self) -> Option<Leaf<TYPES>> {
        let consensus = self.consensus.read().await;

        let Some(genesis_view) = consensus.state_map.get(&TYPES::Time::genesis()) else {
            error!("Couldn't find genesis view in state map.");
            return None;
        };
        let Some(leaf) = genesis_view.get_leaf_commitment() else {
            error!(
                ?genesis_view,
                "Genesis view points to a view without a leaf"
            );
            return None;
        };
        let Some(leaf) = consensus.saved_leaves.get(&leaf) else {
            error!("Failed to find genesis leaf.");
            return None;
        };
        Some(leaf.clone())
    }

    #[instrument(skip_all, fields(id = self.id, view = *self.cur_view), name = "Consensus vote if able", level = "error")]

    async fn vote_if_able(&self) -> bool {
        if let Some(proposal) = &self.current_proposal {
            // ED Need to account for the genesis DA cert
            if proposal.justify_qc.is_genesis && proposal.view_number == TYPES::Time::new(1) {
                // warn!("Proposal is genesis!");

                let view = TYPES::Time::new(*proposal.view_number);
                let vote_token = self.quorum_exchange.make_vote_token(view);

                match vote_token {
                    Err(e) => {
                        error!("Failed to generate vote token for {:?} {:?}", view, e);
                    }
                    Ok(None) => {
                        debug!("We were not chosen for consensus committee on {:?}", view);
                    }
                    Ok(Some(_vote_token)) => {
                        let justify_qc = proposal.justify_qc.clone();
                        let parent = if justify_qc.is_genesis {
                            self.genesis_leaf().await
                        } else {
                            self.consensus
                                .read()
                                .await
                                .saved_leaves
                                .get(&justify_qc.get_data().leaf_commit)
                                .cloned()
                        };

                        // Justify qc's leaf commitment is not the same as the parent's leaf commitment, but it should be (in this case)
                        let Some(parent) = parent else {
                            error!(
                                "Proposal's parent missing from storage with commitment: {:?}, proposal view {:?}",
                                justify_qc.get_data().leaf_commit,
                                proposal.view_number,
                            );
                            return false;
                        };
                        let parent_commitment = parent.commit();

                        let leaf: Leaf<_> = Leaf {
                            view_number: view,
                            justify_qc: proposal.justify_qc.clone(),
                            parent_commitment,
                            block_header: proposal.block_header.clone(),
                            block_payload: None,
                            rejected: Vec::new(),
                            timestamp: time::OffsetDateTime::now_utc().unix_timestamp_nanos(),
                            proposer_id: self.quorum_exchange.get_leader(view).to_bytes(),
                        };
                        let vote =
                            QuorumVote::<TYPES, QuorumMembership<TYPES, I>>::create_signed_vote(
                                QuorumData {
                                    leaf_commit: leaf.commit(),
                                },
                                view,
                                self.quorum_exchange.public_key(),
                                self.quorum_exchange.private_key(),
                            );
                        let message = GeneralConsensusMessage::<TYPES, I>::Vote(vote);

                        if let GeneralConsensusMessage::Vote(vote) = message {
                            debug!(
                                "Sending vote to next quorum leader {:?}",
                                vote.get_view_number() + 1
                            );
                            self.event_stream
                                .publish(HotShotEvent::QuorumVoteSend(vote))
                                .await;
                            return true;
                        }
                    }
                }
            }

            // Only vote if you have the DA cert
            // ED Need to update the view number this is stored under?
            if let Some(cert) = self.da_certs.get(&(proposal.get_view_number())) {
                let view = cert.view_number;
                let vote_token = self.quorum_exchange.make_vote_token(view);
                // TODO: do some of this logic without the vote token check, only do that when voting.
                match vote_token {
                    Err(e) => {
                        error!("Failed to generate vote token for {:?} {:?}", view, e);
                    }
                    Ok(None) => {
                        debug!("We were not chosen for consensus committee on {:?}", view);
                    }
                    Ok(Some(_vote_token)) => {
                        let justify_qc = proposal.justify_qc.clone();
                        let parent = if justify_qc.is_genesis {
                            self.genesis_leaf().await
                        } else {
                            self.consensus
                                .read()
                                .await
                                .saved_leaves
                                .get(&justify_qc.get_data().leaf_commit)
                                .cloned()
                        };

                        // Justify qc's leaf commitment is not the same as the parent's leaf commitment, but it should be (in this case)
                        let Some(parent) = parent else {
                            error!(
                                "Proposal's parent missing from storage with commitment: {:?}, proposal view {:?}",
                                justify_qc.get_data().leaf_commit,
                                proposal.view_number,
                            );
                            return false;
                        };
                        let parent_commitment = parent.commit();

                        let leaf: Leaf<_> = Leaf {
                            view_number: view,
                            justify_qc: proposal.justify_qc.clone(),
                            parent_commitment,
                            block_header: proposal.block_header.clone(),
                            block_payload: None,
                            rejected: Vec::new(),
                            timestamp: time::OffsetDateTime::now_utc().unix_timestamp_nanos(),
                            proposer_id: self.quorum_exchange.get_leader(view).to_bytes(),
                        };

                        // Validate the DAC.
                        let message = if cert.is_valid_cert(self.committee_exchange.membership()) {
                            // Validate the block payload commitment for non-genesis DAC.
                            if !cert.is_genesis
                                && cert.get_data().payload_commit
                                    != proposal.block_header.payload_commitment()
                            {
                                error!("Block payload commitment does not equal parent commitment");
                                return false;
                            }
                            let vote =
                                QuorumVote::<TYPES, QuorumMembership<TYPES, I>>::create_signed_vote(
                                    QuorumData {
                                        leaf_commit: leaf.commit(),
                                    },
                                    view,
                                    self.quorum_exchange.public_key(),
                                    self.quorum_exchange.private_key(),
                                );
                            GeneralConsensusMessage::<TYPES, I>::Vote(vote)
                        } else {
                            error!("Invalid DAC in proposal! Skipping proposal. {:?} cur view is: {:?}", cert, self.cur_view );
                            return false;
                        };

                        if let GeneralConsensusMessage::Vote(vote) = message {
                            debug!(
                                "Sending vote to next quorum leader {:?}",
                                vote.get_view_number()
                            );
                            self.event_stream
                                .publish(HotShotEvent::QuorumVoteSend(vote))
                                .await;
                            return true;
                        }
                    }
                }
            }
            info!(
                "Couldn't find DAC cert in certs, meaning we haven't received it yet for view {:?}",
                *proposal.get_view_number(),
            );
            return false;
        }
        info!(
            "Could not vote because we don't have a proposal yet for view {}",
            *self.cur_view
        );
        false
    }

    /// Must only update the view and GC if the view actually changes
    #[instrument(skip_all, fields(id = self.id, view = *self.cur_view), name = "Consensus update view", level = "error")]

    async fn update_view(&mut self, new_view: TYPES::Time) -> bool {
        if *self.cur_view < *new_view {
            debug!(
                "Updating view from {} to {} in consensus task",
                *self.cur_view, *new_view
            );

            // Remove old certs, we won't vote on past views
            for view in *self.cur_view..*new_view - 1 {
                let v = TYPES::Time::new(view);
                self.da_certs.remove(&v);
            }
            self.cur_view = new_view;

            // Poll the future leader for lookahead
            let lookahead_view = new_view + LOOK_AHEAD;
            if !self.quorum_exchange.is_leader(lookahead_view) {
                self.quorum_exchange
                    .network()
                    .inject_consensus_info(ConsensusIntentEvent::PollFutureLeader(
                        *lookahead_view,
                        self.quorum_exchange.get_leader(lookahead_view),
                    ))
                    .await;
            }

            // Start polling for proposals for the new view
            self.quorum_exchange
                .network()
                .inject_consensus_info(ConsensusIntentEvent::PollForProposal(*self.cur_view + 1))
                .await;

            self.quorum_exchange
                .network()
                .inject_consensus_info(ConsensusIntentEvent::PollForDAC(*self.cur_view + 1))
                .await;

            if self.quorum_exchange.is_leader(self.cur_view + 1) {
                debug!("Polling for quorum votes for view {}", *self.cur_view);
                self.quorum_exchange
                    .network()
                    .inject_consensus_info(ConsensusIntentEvent::PollForVotes(*self.cur_view))
                    .await;
            }

            self.event_stream
                .publish(HotShotEvent::ViewChange(new_view))
                .await;

            // Spawn a timeout task if we did actually update view
            let timeout = self.timeout;
            self.timeout_task = async_spawn({
                let stream = self.event_stream.clone();
                // Nuance: We timeout on the view + 1 here because that means that we have
                // not seen evidence to transition to this new view
                let view_number = self.cur_view + 1;
                async move {
                    async_sleep(Duration::from_millis(timeout)).await;
                    stream
                        .publish(HotShotEvent::Timeout(TYPES::Time::new(*view_number)))
                        .await;
                }
            });
            let consensus = self.consensus.read().await;
            consensus
                .metrics
                .current_view
                .set(usize::try_from(self.cur_view.get_u64()).unwrap());
            consensus.metrics.number_of_views_since_last_decide.set(
                usize::try_from(self.cur_view.get_u64()).unwrap()
                    - usize::try_from(consensus.last_decided_view.get_u64()).unwrap(),
            );

            return true;
        }
        false
    }

    /// Handles a consensus event received on the event stream
    #[instrument(skip_all, fields(id = self.id, view = *self.cur_view), name = "Consensus replica task", level = "error")]
    pub async fn handle_event(&mut self, event: HotShotEvent<TYPES, I>) {
        match event {
            HotShotEvent::QuorumProposalRecv(proposal, sender) => {
                debug!(
                    "Receved Quorum Propsoal for view {}",
                    *proposal.data.view_number
                );

                // stop polling for the received proposal
                self.quorum_exchange
                    .network()
                    .inject_consensus_info(ConsensusIntentEvent::CancelPollForProposal(
                        *proposal.data.view_number,
                    ))
                    .await;

                let view = proposal.data.get_view_number();
                if view < self.cur_view {
                    debug!("Proposal is from an older view {:?}", proposal.data.clone());
                    return;
                }

                let view_leader_key = self.quorum_exchange.get_leader(view);
                if view_leader_key != sender {
                    error!("Leader key does not match key in proposal");
                    return;
                }

                // Verify a timeout certificate exists and is valid
                if proposal.data.justify_qc.get_view_number() != view - 1 {
                    let Some(timeout_cert) = proposal.data.timeout_certificate.clone() else {
                        warn!(
                            "Quorum proposal for view {} needed a timeout certificate but did not have one",
                            *view);
                        return;
                    };

                    if timeout_cert.get_data().view != view - 1 {
                        warn!("Timeout certificate for view {} was not for the immediately preceding view", *view);
                        return;
                    }

                    if !timeout_cert.is_valid_cert(self.timeout_exchange.membership()) {
                        warn!("Timeout certificate for view {} was invalid", *view);
                        return;
                    }
                }

                let justify_qc = proposal.data.justify_qc.clone();

                if !justify_qc.is_valid_cert(self.quorum_exchange.membership()) {
                    error!("Invalid justify_qc in proposal for view {}", *view);
                    let consensus = self.consensus.write().await;
                    consensus.metrics.invalid_qc.update(1);
                    return;
                }

                // NOTE: We could update our view with a valid TC but invalid QC, but that is not what we do here
                self.update_view(view).await;

                self.current_proposal = Some(proposal.data.clone());

                let consensus = self.consensus.upgradable_read().await;

                // Construct the leaf.
                let parent = if justify_qc.is_genesis {
                    self.genesis_leaf().await
                } else {
                    consensus
                        .saved_leaves
                        .get(&justify_qc.get_data().leaf_commit)
                        .cloned()
                };

                //
                // Justify qc's leaf commitment is not the same as the parent's leaf commitment, but it should be (in this case)
                let Some(parent) = parent else {
                    // If no parent then just update our state map and return.  We will not vote.
                    error!(
                        "Proposal's parent missing from storage with commitment: {:?}",
                        justify_qc.get_data().leaf_commit
                    );
                    let leaf = Leaf {
                        view_number: view,
                        justify_qc: justify_qc.clone(),
                        parent_commitment: justify_qc.get_data().leaf_commit,
                        block_header: proposal.data.block_header,
                        block_payload: None,
                        rejected: Vec::new(),
                        timestamp: time::OffsetDateTime::now_utc().unix_timestamp_nanos(),
                        proposer_id: sender.to_bytes(),
                    };

                    let mut consensus = RwLockUpgradableReadGuard::upgrade(consensus).await;
                    consensus.state_map.insert(
                        view,
                        View {
                            view_inner: ViewInner::Leaf {
                                leaf: leaf.commit(),
                            },
                        },
                    );
                    consensus.saved_leaves.insert(leaf.commit(), leaf.clone());

                    return;
                };
                let parent_commitment = parent.commit();
                let leaf: Leaf<_> = Leaf {
                    view_number: view,
                    justify_qc: justify_qc.clone(),
                    parent_commitment,
                    block_header: proposal.data.block_header,
                    block_payload: None,
                    rejected: Vec::new(),
                    timestamp: time::OffsetDateTime::now_utc().unix_timestamp_nanos(),
                    proposer_id: sender.to_bytes(),
                };
                let leaf_commitment = leaf.commit();

                // Validate the signature. This should also catch if the leaf_commitment does not equal our calculated parent commitment
                if !view_leader_key.validate(&proposal.signature, leaf_commitment.as_ref()) {
                    error!(?proposal.signature, "Could not verify proposal.");
                    return;
                }
                // Create a positive vote if either liveness or safety check
                // passes.

                // Liveness check.
                let liveness_check = justify_qc.get_view_number() > consensus.locked_view;

                // Safety check.
                // Check if proposal extends from the locked leaf.
                let outcome = consensus.visit_leaf_ancestors(
                    justify_qc.get_view_number(),
                    Terminator::Inclusive(consensus.locked_view),
                    false,
                    |leaf| {
                        // if leaf view no == locked view no then we're done, report success by
                        // returning true
                        leaf.view_number != consensus.locked_view
                    },
                );
                let safety_check = outcome.is_ok();
                if let Err(e) = outcome {
                    self.api.send_view_error(view, Arc::new(e)).await;
                    return;
                }

                // Skip if both saftey and liveness checks fail.
                if !safety_check && !liveness_check {
                    error!("Failed safety check and liveness check");
                    return;
                }

                let high_qc = leaf.justify_qc.clone();
                let mut new_anchor_view = consensus.last_decided_view;
                let mut new_locked_view = consensus.locked_view;
                let mut last_view_number_visited = view;
                let mut new_commit_reached: bool = false;
                let mut new_decide_reached = false;
                let mut new_decide_qc = None;
                let mut leaf_views = Vec::new();
                let mut included_txns = HashSet::new();
                let old_anchor_view = consensus.last_decided_view;
                let parent_view = leaf.justify_qc.get_view_number();
                let mut current_chain_length = 0usize;
                if parent_view + 1 == view {
                    current_chain_length += 1;
                    if let Err(e) = consensus.visit_leaf_ancestors(
                        parent_view,
                        Terminator::Exclusive(old_anchor_view),
                        true,
                        |leaf| {
                            if !new_decide_reached {
                                if last_view_number_visited == leaf.view_number + 1 {
                                    last_view_number_visited = leaf.view_number;
                                    current_chain_length += 1;
                                    if current_chain_length == 2 {
                                        new_locked_view = leaf.view_number;
                                        new_commit_reached = true;
                                        // The next leaf in the chain, if there is one, is decided, so this
                                        // leaf's justify_qc would become the QC for the decided chain.
                                        new_decide_qc = Some(leaf.justify_qc.clone());
                                    } else if current_chain_length == 3 {
                                        new_anchor_view = leaf.view_number;
                                        new_decide_reached = true;
                                    }
                                } else {
                                    // nothing more to do here... we don't have a new chain extension
                                    return false;
                                }
                            }
                            // starting from the first iteration with a three chain, e.g. right after the else if case nested in the if case above
                            if new_decide_reached {
                                let mut leaf = leaf.clone();
                                consensus
                                    .metrics
                                    .last_synced_block_height
                                    .set(usize::try_from(leaf.get_height()).unwrap_or(0));

                                // If the block payload is available for this leaf, include it in
                                // the leaf chain that we send to the client.
                                if let Some(payload) = consensus
                                    .saved_block_payloads
                                    .get(leaf.get_payload_commitment())
                                {
                                    if let Err(e) = leaf.fill_block_payload(payload.clone()) {
                                        error!(
                                            "Saved block payload and commitment don't match: {:?}",
                                            e
                                        );
                                    }
                                }

                                leaf_views.push(leaf.clone());
                                if let Some(payload) = leaf.block_payload {
                                    for txn in payload.transaction_commitments() {
                                        included_txns.insert(txn);
                                    }
                                }
                            }
                            true
                        },
                    ) {
                        error!("publishing view error");
                        self.output_event_stream
                            .publish(Event {
                                view_number: view,
                                event: EventType::Error { error: e.into() },
                            })
                            .await;
                    }
                }

                let included_txns_set: HashSet<_> = if new_decide_reached {
                    included_txns
                } else {
                    HashSet::new()
                };

                // promote lock here to add proposal to statemap
                let mut consensus = RwLockUpgradableReadGuard::upgrade(consensus).await;
                if high_qc.view_number > consensus.high_qc.view_number {
                    consensus.high_qc = high_qc;
                }
                consensus.state_map.insert(
                    view,
                    View {
                        view_inner: ViewInner::Leaf {
                            leaf: leaf.commit(),
                        },
                    },
                );
                consensus.saved_leaves.insert(leaf.commit(), leaf.clone());
                if new_commit_reached {
                    consensus.locked_view = new_locked_view;
                }
                #[allow(clippy::cast_precision_loss)]
                if new_decide_reached {
                    debug!("about to publish decide");
                    self.event_stream
                        .publish(HotShotEvent::LeafDecided(leaf_views.clone()))
                        .await;
                    let decide_sent = self.output_event_stream.publish(Event {
                        view_number: consensus.last_decided_view,
                        event: EventType::Decide {
                            leaf_chain: Arc::new(leaf_views),
                            qc: Arc::new(new_decide_qc.unwrap()),
                            block_size: Some(included_txns_set.len().try_into().unwrap()),
                        },
                    });
                    let old_anchor_view = consensus.last_decided_view;
                    consensus
                        .collect_garbage(old_anchor_view, new_anchor_view)
                        .await;
                    consensus.last_decided_view = new_anchor_view;
                    consensus.metrics.invalid_qc.set(0);
                    consensus
                        .metrics
                        .last_decided_view
                        .set(usize::try_from(consensus.last_decided_view.get_u64()).unwrap());
                    let cur_number_of_views_per_decide_event =
                        *self.cur_view - consensus.last_decided_view.get_u64();
                    consensus
                        .metrics
                        .number_of_views_per_decide_event
                        .add_point(cur_number_of_views_per_decide_event as f64);

                    // We're only storing the last QC. We could store more but we're realistically only going to retrieve the last one.
                    if let Err(e) = self.api.store_leaf(old_anchor_view, leaf).await {
                        error!("Could not insert new anchor into the storage API: {:?}", e);
                    }

                    debug!("Sending Decide for view {:?}", consensus.last_decided_view);
                    debug!("Decided txns len {:?}", included_txns_set.len());
                    decide_sent.await;
                }

                let new_view = self.current_proposal.clone().unwrap().view_number + 1;
                // In future we can use the mempool model where we fetch the proposal if we don't have it, instead of having to wait for it here
                // This is for the case where we form a QC but have not yet seen the previous proposal ourselves
                let should_propose = self.quorum_exchange.is_leader(new_view)
                    && consensus.high_qc.view_number
                        == self.current_proposal.clone().unwrap().view_number;
                // todo get rid of this clone
                let qc = consensus.high_qc.clone();

                drop(consensus);
                if should_propose {
                    debug!(
                        "Attempting to publish proposal after voting; now in view: {}",
                        *new_view
                    );
                    self.publish_proposal_if_able(qc.clone(), qc.view_number + 1, None)
                        .await;
                }
                if !self.vote_if_able().await {
                    return;
                }
                self.current_proposal = None;

                for v in (*self.cur_view)..=(*view) {
                    let time = TYPES::Time::new(v);
                    self.da_certs.remove(&time);
                }
            }
            HotShotEvent::QuorumVoteRecv(vote) => {
                debug!("Received quroum vote: {:?}", vote.get_view_number());

                if !self.quorum_exchange.is_leader(vote.get_view_number() + 1) {
                    error!(
                        "We are not the leader for view {} are we the leader for view + 1? {}",
                        *vote.get_view_number() + 1,
                        self.quorum_exchange.is_leader(vote.get_view_number() + 2)
                    );
                    return;
                }

                let handle_event = HandleEvent(Arc::new(move |event, state| {
                    async move { vote_handle(state, event).await }.boxed()
                }));
                let collection_view =
                    if let Some((collection_view, collection_task, _)) = &self.vote_collector {
                        if vote.get_view_number() > *collection_view {
                            // ED I think we'd want to let that task timeout to avoid a griefing vector
                            self.registry.shutdown_task(*collection_task).await;
                        }
                        *collection_view
                    } else {
                        TYPES::Time::new(0)
                    };

                if vote.get_view_number() > collection_view {
                    // Todo check if we are the leader
                    let new_accumulator = VoteAccumulator2 {
                        vote_outcomes: HashMap::new(),
                        sig_lists: Vec::new(),
                        signers: bitvec![0; self.quorum_exchange.total_nodes()],
                        phantom: PhantomData,
                    };

                    let accumulator =
                        new_accumulator.accumulate(&vote, self.quorum_exchange.membership());

                    // TODO Create default functions for accumulators
                    // https://github.com/EspressoSystems/HotShot/issues/1797
                    let timeout_accumulator = VoteAccumulator2 {
                        vote_outcomes: HashMap::new(),
                        sig_lists: Vec::new(),
                        signers: bitvec![0; self.timeout_exchange.total_nodes()],
                        phantom: PhantomData,
                    };

                    let state = VoteCollectionTaskState {
                        quorum_exchange: self.quorum_exchange.clone(),
                        timeout_exchange: self.timeout_exchange.clone(),
                        accumulator,
                        timeout_accumulator: either::Left(timeout_accumulator),
                        cur_view: vote.get_view_number(),
                        event_stream: self.event_stream.clone(),
                        id: self.id,
                    };
                    let name = "Quorum Vote Collection";
                    let filter = FilterEvent(Arc::new(|event| {
                        matches!(
                            event,
                            HotShotEvent::QuorumVoteRecv(_) | HotShotEvent::TimeoutVoteRecv(_)
                        )
                    }));

                    let builder =
                        TaskBuilder::<VoteCollectionTypes<TYPES, I>>::new(name.to_string())
                            .register_event_stream(self.event_stream.clone(), filter)
                            .await
                            .register_registry(&mut self.registry.clone())
                            .await
                            .register_state(state)
                            .register_event_handler(handle_event);
                    let id = builder.get_task_id().unwrap();
                    let stream_id = builder.get_stream_id().unwrap();

                    self.vote_collector = Some((vote.get_view_number(), id, stream_id));

                    let _task = async_spawn(async move {
                        VoteCollectionTypes::build(builder).launch().await;
                    });
                    debug!("Starting vote handle for view {:?}", vote.get_view_number());
                } else if let Some((_, _, stream_id)) = self.vote_collector {
                    self.event_stream
                        .direct_message(stream_id, HotShotEvent::QuorumVoteRecv(vote))
                        .await;
                }
            }
            HotShotEvent::TimeoutVoteRecv(vote) => {
                if !self.timeout_exchange.is_leader(vote.get_view_number() + 1) {
                    error!(
                        "We are not the leader for view {} are we the leader for view + 1? {}",
                        *vote.get_view_number() + 1,
                        self.timeout_exchange.is_leader(vote.get_view_number() + 2)
                    );
                    return;
                }

                let handle_event = HandleEvent(Arc::new(move |event, state| {
                    async move { vote_handle(state, event).await }.boxed()
                }));
                let collection_view =
                    if let Some((collection_view, collection_task, _)) = &self.vote_collector {
                        if vote.get_view_number() > *collection_view {
                            // ED I think we'd want to let that task timeout to avoid a griefing vector
                            self.registry.shutdown_task(*collection_task).await;
                        }
                        *collection_view
                    } else {
                        TYPES::Time::new(0)
                    };

                if vote.get_view_number() > collection_view {
                    // Todo check if we are the leader
                    let new_accumulator = VoteAccumulator2 {
                        vote_outcomes: HashMap::new(),
                        sig_lists: Vec::new(),
                        signers: bitvec![0; self.timeout_exchange.total_nodes()],
                        phantom: PhantomData,
                    };

                    let timeout_accumulator =
                        new_accumulator.accumulate(&vote, self.quorum_exchange.membership());

                    let quorum_accumulator = VoteAccumulator2 {
                        vote_outcomes: HashMap::new(),
                        sig_lists: Vec::new(),
                        signers: bitvec![0; self.quorum_exchange.total_nodes()],
                        phantom: PhantomData,
                    };

                    // self.timeout_accumulator = accumulator;

                    let state = VoteCollectionTaskState {
                        quorum_exchange: self.quorum_exchange.clone(),
                        timeout_exchange: self.timeout_exchange.clone(),
                        accumulator: either::Left(quorum_accumulator),
                        timeout_accumulator,
                        cur_view: vote.get_view_number(),
                        event_stream: self.event_stream.clone(),
                        id: self.id,
                    };
                    let name = "Quorum Vote Collection";
                    let filter = FilterEvent(Arc::new(|event| {
                        matches!(
                            event,
                            HotShotEvent::QuorumVoteRecv(_) | HotShotEvent::TimeoutVoteRecv(_)
                        )
                    }));

                    let builder =
                        TaskBuilder::<VoteCollectionTypes<TYPES, I>>::new(name.to_string())
                            .register_event_stream(self.event_stream.clone(), filter)
                            .await
                            .register_registry(&mut self.registry.clone())
                            .await
                            .register_state(state)
                            .register_event_handler(handle_event);
                    let id = builder.get_task_id().unwrap();
                    let stream_id = builder.get_stream_id().unwrap();

                    self.vote_collector = Some((vote.get_view_number(), id, stream_id));

                    let _task = async_spawn(async move {
                        VoteCollectionTypes::build(builder).launch().await;
                    });
                    debug!("Starting vote handle for view {:?}", vote.get_view_number());
                } else if let Some((_, _, stream_id)) = self.vote_collector {
                    self.event_stream
                        .direct_message(stream_id, HotShotEvent::TimeoutVoteRecv(vote))
                        .await;
                }
            }
            HotShotEvent::QCFormed(cert) => {
                debug!("QC Formed event happened!");

                if let either::Right(qc) = cert.clone() {
                    debug!(
                        "Attempting to publish proposal after forming a TC for view {}",
                        *qc.view_number
                    );

                    let view = qc.view_number + 1;

                    let high_qc = self.consensus.read().await.high_qc.clone();

                    if self
                        .publish_proposal_if_able(high_qc, view, Some(qc.clone()))
                        .await
                    {
                    } else {
                        warn!("Wasn't able to publish proposal");
                    }
                }
                if let either::Left(qc) = cert {
                    let mut consensus = self.consensus.write().await;
                    consensus.high_qc = qc.clone();

                    drop(consensus);
                    debug!(
                        "Attempting to publish proposal after forming a QC for view {}",
                        *qc.view_number
                    );

                    if !self
                        .publish_proposal_if_able(qc.clone(), qc.view_number + 1, None)
                        .await
                    {
                        warn!("Wasn't able to publish proposal");
                    }
                }
            }
            HotShotEvent::DACRecv(cert) => {
                debug!("DAC Recved for view ! {}", *cert.view_number);
                let view = cert.view_number;

                self.quorum_exchange
                    .network()
                    .inject_consensus_info(ConsensusIntentEvent::CancelPollForDAC(*view))
                    .await;

                self.da_certs.insert(view, cert);

                if self.vote_if_able().await {
                    self.current_proposal = None;
                }
            }
            HotShotEvent::VidCertRecv(cert) => {
                debug!("VID cert received for view ! {}", *cert.view_number);

                let view = cert.get_view_number();
                self.vid_certs.insert(view, cert);

                // RM TODO: VOTING
            }

            HotShotEvent::ViewChange(new_view) => {
                debug!("View Change event for view {}", *new_view);

                let old_view_number = self.cur_view;

                // update the view in state to the one in the message
                // Publish a view change event to the application
                if !self.update_view(new_view).await {
                    debug!("view not updated");
                    return;
                }

                self.output_event_stream
                    .publish(Event {
                        view_number: old_view_number,
                        event: EventType::ViewFinished {
                            view_number: old_view_number,
                        },
                    })
                    .await;
            }
            HotShotEvent::Timeout(view) => {
                // NOTE: We may optionally have the timeout task listen for view change events
                if self.cur_view >= view {
                    return;
                }
                let vote_token = self.timeout_exchange.make_vote_token(view);

                match vote_token {
                    Err(e) => {
                        error!("Failed to generate vote token for {:?} {:?}", view, e);
                    }
                    Ok(None) => {
                        debug!("We were not chosen for consensus committee on {:?}", view);
                    }
                    Ok(Some(_vote_token)) => {
                        let vote = TimeoutVote2::create_signed_vote(
                            TimeoutData { view },
                            view,
                            self.timeout_exchange.public_key(),
                            self.timeout_exchange.private_key(),
                        );

                        self.event_stream
                            .publish(HotShotEvent::TimeoutVoteSend(vote))
                            .await;
                    }
                }
                debug!(
                    "We did not receive evidence for view {} in time, sending timeout vote for that view!",
                    *view
                );
                let consensus = self.consensus.read().await;
                consensus.metrics.number_of_timeouts.add(1);
            }
            HotShotEvent::SendPayloadCommitment(payload_commitment) => {
                self.payload_commitment = Some(payload_commitment);
            }
            _ => {}
        }
    }

    /// Sends a proposal if possible from the high qc we have
    #[allow(clippy::too_many_lines)]
    pub async fn publish_proposal_if_able(
        &mut self,
        _qc: QuorumCertificate2<TYPES>,
        view: TYPES::Time,
        timeout_certificate: Option<TimeoutCertificate2<TYPES>>,
    ) -> bool {
        if !self.quorum_exchange.is_leader(view) {
            error!(
                "Somehow we formed a QC but are not the leader for the next view {:?}",
                view
            );
            return false;
        }

        let consensus = self.consensus.read().await;
        let parent_view_number = &consensus.high_qc.get_view_number();
        let mut reached_decided = false;

        let Some(parent_view) = consensus.state_map.get(parent_view_number) else {
            // This should have been added by the replica?
            error!("Couldn't find parent view in state map, waiting for replica to see proposal\n parent view number: {}", **parent_view_number);
            return false;
        };
        // Leaf hash in view inner does not match high qc hash - Why?
        let Some(leaf_commitment) = parent_view.get_leaf_commitment() else {
            error!(
                ?parent_view_number,
                ?parent_view,
                "Parent of high QC points to a view without a proposal"
            );
            return false;
        };
        if leaf_commitment != consensus.high_qc.get_data().leaf_commit {
            // NOTE: This happens on the genesis block
            debug!(
                "They don't equal: {:?}   {:?}",
                leaf_commitment,
                consensus.high_qc.get_data().leaf_commit
            );
        }
        let Some(leaf) = consensus.saved_leaves.get(&leaf_commitment) else {
            error!("Failed to find high QC of parent.");
            return false;
        };
        if leaf.view_number == consensus.last_decided_view {
            reached_decided = true;
        }

        let parent_leaf = leaf.clone();
        let parent_header = parent_leaf.block_header.clone();

        let original_parent_hash = parent_leaf.commit();

        let mut next_parent_hash = original_parent_hash;

        // Walk back until we find a decide
        if !reached_decided {
            debug!("not reached decide fro view {:?}", self.cur_view);
            while let Some(next_parent_leaf) = consensus.saved_leaves.get(&next_parent_hash) {
                if next_parent_leaf.view_number <= consensus.last_decided_view {
                    break;
                }
                next_parent_hash = next_parent_leaf.parent_commitment;
            }
            debug!("updated saved leaves");
            // TODO do some sort of sanity check on the view number that it matches decided
        }

        if let Some(payload_commitment) = &self.payload_commitment {
            let leaf = Leaf {
                view_number: view,
                justify_qc: consensus.high_qc.clone(),
                parent_commitment: parent_leaf.commit(),
                block_header: TYPES::BlockHeader::new(*payload_commitment, &parent_header),
                block_payload: None,
                rejected: vec![],
                timestamp: time::OffsetDateTime::now_utc().unix_timestamp_nanos(),
                proposer_id: self.api.public_key().to_bytes(),
            };

            let signature = self
                .quorum_exchange
                .sign_validating_or_commitment_proposal::<I>(&leaf.commit());
            // TODO: DA cert is sent as part of the proposal here, we should split this out so we don't have to wait for it.
            let proposal = QuorumProposal {
                block_header: TYPES::BlockHeader::new(*payload_commitment, &parent_header),
                view_number: leaf.view_number,
                justify_qc: consensus.high_qc.clone(),
                timeout_certificate: timeout_certificate.or_else(|| None),
                proposer_id: leaf.proposer_id,
            };

            let message = Proposal {
                data: proposal,
                signature,
                _pd: PhantomData,
            };
            debug!(
                "Sending proposal for view {:?} \n {:?}",
                leaf.view_number, ""
            );
            self.event_stream
                .publish(HotShotEvent::QuorumProposalSend(
                    message,
                    self.quorum_exchange.public_key().clone(),
                ))
                .await;
            self.payload_commitment = None;
            return true;
        }
        debug!("Self block was None");
        false
    }
}

impl<
        TYPES: NodeType<Transaction = VIDTransaction>,
<<<<<<< HEAD
        I: NodeImplementation<TYPES, Leaf = Leaf<TYPES>>,
        A: ConsensusApi<TYPES, Leaf<TYPES>, I>,
=======
        I: NodeImplementation<TYPES, ConsensusMessage = SequencingMessage<TYPES, I>>,
        A: ConsensusApi<TYPES, I>,
>>>>>>> 4022276b
    > TS for ConsensusTaskState<TYPES, I, A>
where
    QuorumEx<TYPES, I>:
        ConsensusExchange<TYPES, Message<TYPES, I>, Commitment = Commitment<Leaf<TYPES>>>,
    CommitteeEx<TYPES, I>:
        ConsensusExchange<TYPES, Message<TYPES, I>, Commitment = Commitment<TYPES::BlockPayload>>,
    TimeoutEx<TYPES, I>:
        ConsensusExchange<TYPES, Message<TYPES, I>, Commitment = Commitment<TYPES::Time>>,
{
}

/// Type allias for consensus' vote collection task
pub type VoteCollectionTypes<TYPES, I> = HSTWithEvent<
    ConsensusTaskError,
    HotShotEvent<TYPES, I>,
    ChannelStream<HotShotEvent<TYPES, I>>,
    VoteCollectionTaskState<TYPES, I>,
>;

/// Type alias for Consensus task
pub type ConsensusTaskTypes<TYPES, I, A> = HSTWithEvent<
    ConsensusTaskError,
    HotShotEvent<TYPES, I>,
    ChannelStream<HotShotEvent<TYPES, I>>,
    ConsensusTaskState<TYPES, I, A>,
>;

/// Event handle for consensus
pub async fn sequencing_consensus_handle<
    TYPES: NodeType<BlockPayload = VIDBlockPayload, Transaction = VIDTransaction>,
<<<<<<< HEAD
    I: NodeImplementation<TYPES, Leaf = Leaf<TYPES>>,
    A: ConsensusApi<TYPES, Leaf<TYPES>, I> + 'static,
=======
    I: NodeImplementation<TYPES, ConsensusMessage = SequencingMessage<TYPES, I>>,
    A: ConsensusApi<TYPES, I> + 'static,
>>>>>>> 4022276b
>(
    event: HotShotEvent<TYPES, I>,
    mut state: ConsensusTaskState<TYPES, I, A>,
) -> (
    std::option::Option<HotShotTaskCompleted>,
    ConsensusTaskState<TYPES, I, A>,
)
where
    TYPES::BlockHeader: BlockHeader<Payload = VIDBlockPayload>,
    QuorumEx<TYPES, I>:
        ConsensusExchange<TYPES, Message<TYPES, I>, Commitment = Commitment<Leaf<TYPES>>>,
    CommitteeEx<TYPES, I>:
        ConsensusExchange<TYPES, Message<TYPES, I>, Commitment = Commitment<TYPES::BlockPayload>>,
    TimeoutEx<TYPES, I>:
        ConsensusExchange<TYPES, Message<TYPES, I>, Commitment = Commitment<TYPES::Time>>,
{
    if let HotShotEvent::Shutdown = event {
        (Some(HotShotTaskCompleted::ShutDown), state)
    } else {
        state.handle_event(event).await;
        (None, state)
    }
}

/// Filter for consensus, returns true for event types the consensus task subscribes to.
pub fn consensus_event_filter<TYPES: NodeType, I: NodeImplementation<TYPES>>(
    event: &HotShotEvent<TYPES, I>,
) -> bool {
    matches!(
        event,
        HotShotEvent::QuorumProposalRecv(_, _)
            | HotShotEvent::QuorumVoteRecv(_)
            | HotShotEvent::QCFormed(_)
            | HotShotEvent::DACRecv(_)
            | HotShotEvent::ViewChange(_)
            | HotShotEvent::SendPayloadCommitment(_)
            | HotShotEvent::Timeout(_)
            | HotShotEvent::TimeoutVoteRecv(_)
            | HotShotEvent::Shutdown,
    )
}<|MERGE_RESOLUTION|>--- conflicted
+++ resolved
@@ -61,13 +61,8 @@
 /// of consensus
 pub struct ConsensusTaskState<
     TYPES: NodeType<Transaction = VIDTransaction>,
-<<<<<<< HEAD
-    I: NodeImplementation<TYPES, Leaf = Leaf<TYPES>>,
-    A: ConsensusApi<TYPES, Leaf<TYPES>, I> + 'static,
-=======
-    I: NodeImplementation<TYPES, ConsensusMessage = SequencingMessage<TYPES, I>>,
+    I: NodeImplementation<TYPES>,
     A: ConsensusApi<TYPES, I> + 'static,
->>>>>>> 4022276b
 > where
     QuorumEx<TYPES, I>:
         ConsensusExchange<TYPES, Message<TYPES, I>, Commitment = Commitment<Leaf<TYPES>>>,
@@ -302,13 +297,8 @@
 
 impl<
         TYPES: NodeType<BlockPayload = VIDBlockPayload, Transaction = VIDTransaction>,
-<<<<<<< HEAD
-        I: NodeImplementation<TYPES, Leaf = Leaf<TYPES>>,
-        A: ConsensusApi<TYPES, Leaf<TYPES>, I> + 'static,
-=======
-        I: NodeImplementation<TYPES, ConsensusMessage = SequencingMessage<TYPES, I>>,
+        I: NodeImplementation<TYPES>,
         A: ConsensusApi<TYPES, I> + 'static,
->>>>>>> 4022276b
     > ConsensusTaskState<TYPES, I, A>
 where
     TYPES::BlockHeader: BlockHeader<Payload = VIDBlockPayload>,
@@ -1343,13 +1333,8 @@
 
 impl<
         TYPES: NodeType<Transaction = VIDTransaction>,
-<<<<<<< HEAD
-        I: NodeImplementation<TYPES, Leaf = Leaf<TYPES>>,
-        A: ConsensusApi<TYPES, Leaf<TYPES>, I>,
-=======
-        I: NodeImplementation<TYPES, ConsensusMessage = SequencingMessage<TYPES, I>>,
+        I: NodeImplementation<TYPES>,
         A: ConsensusApi<TYPES, I>,
->>>>>>> 4022276b
     > TS for ConsensusTaskState<TYPES, I, A>
 where
     QuorumEx<TYPES, I>:
@@ -1380,13 +1365,8 @@
 /// Event handle for consensus
 pub async fn sequencing_consensus_handle<
     TYPES: NodeType<BlockPayload = VIDBlockPayload, Transaction = VIDTransaction>,
-<<<<<<< HEAD
-    I: NodeImplementation<TYPES, Leaf = Leaf<TYPES>>,
-    A: ConsensusApi<TYPES, Leaf<TYPES>, I> + 'static,
-=======
-    I: NodeImplementation<TYPES, ConsensusMessage = SequencingMessage<TYPES, I>>,
+    I: NodeImplementation<TYPES>,
     A: ConsensusApi<TYPES, I> + 'static,
->>>>>>> 4022276b
 >(
     event: HotShotEvent<TYPES, I>,
     mut state: ConsensusTaskState<TYPES, I, A>,
