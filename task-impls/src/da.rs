--- conflicted
+++ resolved
@@ -259,26 +259,19 @@
                     .inject_consensus_info(ConsensusIntentEvent::CancelPollForTransactions(*view))
                     .await;
 
-<<<<<<< HEAD
-                let payload_commitment = payload.commit();
+                // quick hash the encoded txns with sha256
+                let encoded_transactions_hash = Sha256::digest(&encoded_transactions);
+
+                // sign the encoded transactions as opposed to the VID commitment
                 let Ok(signature) =
-                    TYPES::SignatureKey::sign(&self.private_key, payload_commitment.as_ref())
+                    TYPES::SignatureKey::sign(&self.private_key, &encoded_transactions_hash)
                 else {
                     // TODO is this correct?
                     // Should we be doing more?
                     error!("Failed to sign block payload!");
                     return None;
                 };
-                // TODO (Keyao) Fix the payload sending and receiving for the DA proposal.
-                // <https://github.com/EspressoSystems/HotShot/issues/2026>
-=======
-                // quick hash the encoded txns with sha256
-                let encoded_transactions_hash = Sha256::digest(&encoded_transactions);
-
-                // sign the encoded transactions as opposed to the VID commitment
-                let signature =
-                    TYPES::SignatureKey::sign(&self.private_key, &encoded_transactions_hash);
->>>>>>> 164dbbc3
+
                 let data: DAProposal<TYPES> = DAProposal {
                     encoded_transactions,
                     metadata: metadata.clone(),
