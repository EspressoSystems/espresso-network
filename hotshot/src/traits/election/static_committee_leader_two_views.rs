// Copyright (c) 2021-2024 Espresso Systems (espressosys.com)
// This file is part of the HotShot repository.

// You should have received a copy of the MIT License
// along with the HotShot repository. If not, see <https://mit-license.org/>.

use hotshot_types::{
    drb::DrbResult,
    traits::{
        election::Membership,
        node_implementation::NodeType,
        signature_key::{SignatureKey, StakeTableEntryType},
    },
    PeerConfig,
};
use hotshot_utils::anytrace::Result;
use primitive_types::U256;
use std::{
    collections::{BTreeMap, BTreeSet},
    num::NonZeroU64,
};

#[derive(Clone, Debug, Eq, PartialEq, Hash)]

/// The static committee election
pub struct StaticCommitteeLeaderForTwoViews<T: NodeType> {
    /// The nodes eligible for leadership.
    /// NOTE: This is currently a hack because the DA leader needs to be the quorum
    /// leader but without voting rights.
    eligible_leaders: Vec<PeerConfig<T::SignatureKey>>,

    /// The nodes on the committee and their stake
    stake_table: Vec<PeerConfig<T::SignatureKey>>,

    /// The nodes on the committee and their stake
    da_stake_table: Vec<PeerConfig<T::SignatureKey>>,

    /// The nodes on the committee and their stake, indexed by public key
    indexed_stake_table: BTreeMap<T::SignatureKey, PeerConfig<T::SignatureKey>>,

    /// The nodes on the committee and their stake, indexed by public key
    indexed_da_stake_table: BTreeMap<T::SignatureKey, PeerConfig<T::SignatureKey>>,
}

impl<TYPES: NodeType> Membership<TYPES> for StaticCommitteeLeaderForTwoViews<TYPES> {
    type Error = hotshot_utils::anytrace::Error;
    /// Create a new election
    fn new(
        committee_members: Vec<PeerConfig<<TYPES as NodeType>::SignatureKey>>,
        da_members: Vec<PeerConfig<<TYPES as NodeType>::SignatureKey>>,
    ) -> Self {
        // For each eligible leader, get the stake table entry
        let eligible_leaders: Vec<PeerConfig<TYPES::SignatureKey>> = committee_members
            .iter()
            .filter(|&member| member.stake_table_entry.stake() > U256::zero())
            .cloned()
            .collect();

        // For each member, get the stake table entry
        let members: Vec<PeerConfig<TYPES::SignatureKey>> = committee_members
            .iter()
            .filter(|&member| member.stake_table_entry.stake() > U256::zero())
            .cloned()
            .collect();

        // For each member, get the stake table entry
        let da_members: Vec<PeerConfig<TYPES::SignatureKey>> = da_members
            .iter()
            .filter(|&member| member.stake_table_entry.stake() > U256::zero())
            .cloned()
            .collect();

        // Index the stake table by public key
        let indexed_stake_table: BTreeMap<TYPES::SignatureKey, PeerConfig<TYPES::SignatureKey>> =
            members
                .iter()
                .map(|member| {
                    (
                        TYPES::SignatureKey::public_key(&member.stake_table_entry),
                        member.clone(),
                    )
                })
                .collect();

        // Index the stake table by public key
        let indexed_da_stake_table: BTreeMap<TYPES::SignatureKey, PeerConfig<TYPES::SignatureKey>> =
            da_members
                .iter()
                .map(|member| {
                    (
                        TYPES::SignatureKey::public_key(&member.stake_table_entry),
                        member.clone(),
                    )
                })
                .collect();

        Self {
            eligible_leaders,
            stake_table: members,
            da_stake_table: da_members,
            indexed_stake_table,
            indexed_da_stake_table,
        }
    }

    /// Get the stake table for the current view
    fn stake_table(
        &self,
        _epoch: Option<<TYPES as NodeType>::Epoch>,
    ) -> Vec<PeerConfig<<TYPES as NodeType>::SignatureKey>> {
        self.stake_table.clone()
    }

    /// Get the stake table for the current view
    fn da_stake_table(
        &self,
        _epoch: Option<<TYPES as NodeType>::Epoch>,
    ) -> Vec<PeerConfig<<TYPES as NodeType>::SignatureKey>> {
        self.da_stake_table.clone()
    }

    /// Get all members of the committee for the current view
    fn committee_members(
        &self,
        _view_number: <TYPES as NodeType>::View,
        _epoch: Option<<TYPES as NodeType>::Epoch>,
    ) -> BTreeSet<<TYPES as NodeType>::SignatureKey> {
        self.stake_table
            .iter()
            .map(|sc| TYPES::SignatureKey::public_key(&sc.stake_table_entry))
            .collect()
    }

    /// Get all members of the committee for the current view
    fn da_committee_members(
        &self,
        _view_number: <TYPES as NodeType>::View,
        _epoch: Option<<TYPES as NodeType>::Epoch>,
    ) -> BTreeSet<<TYPES as NodeType>::SignatureKey> {
        self.da_stake_table
            .iter()
            .map(|da| TYPES::SignatureKey::public_key(&da.stake_table_entry))
            .collect()
    }

    /// Get all eligible leaders of the committee for the current view
    fn committee_leaders(
        &self,
        _view_number: <TYPES as NodeType>::View,
        _epoch: Option<<TYPES as NodeType>::Epoch>,
    ) -> BTreeSet<<TYPES as NodeType>::SignatureKey> {
        self.eligible_leaders
            .iter()
            .map(|leader| TYPES::SignatureKey::public_key(&leader.stake_table_entry))
            .collect()
    }

    /// Get the stake table entry for a public key
    fn stake(
        &self,
        pub_key: &<TYPES as NodeType>::SignatureKey,
        _epoch: Option<<TYPES as NodeType>::Epoch>,
    ) -> Option<PeerConfig<TYPES::SignatureKey>> {
        // Only return the stake if it is above zero
        self.indexed_stake_table.get(pub_key).cloned()
    }

    /// Get DA the stake table entry for a public key
    fn da_stake(
        &self,
        pub_key: &<TYPES as NodeType>::SignatureKey,
        _epoch: Option<<TYPES as NodeType>::Epoch>,
    ) -> Option<PeerConfig<TYPES::SignatureKey>> {
        // Only return the stake if it is above zero
        self.indexed_da_stake_table.get(pub_key).cloned()
    }

    /// Check if a node has stake in the committee
    fn has_stake(
        &self,
        pub_key: &<TYPES as NodeType>::SignatureKey,
        _epoch: Option<<TYPES as NodeType>::Epoch>,
    ) -> bool {
        self.indexed_stake_table
            .get(pub_key)
            .is_some_and(|x| x.stake_table_entry.stake() > U256::zero())
    }

    /// Check if a node has stake in the committee
    fn has_da_stake(
        &self,
        pub_key: &<TYPES as NodeType>::SignatureKey,
        _epoch: Option<<TYPES as NodeType>::Epoch>,
    ) -> bool {
        self.indexed_da_stake_table
            .get(pub_key)
            .is_some_and(|x| x.stake_table_entry.stake() > U256::zero())
    }

    /// Index the vector of public keys with the current view number
    fn lookup_leader(
        &self,
        view_number: <TYPES as NodeType>::View,
        _epoch: Option<<TYPES as NodeType>::Epoch>,
    ) -> Result<TYPES::SignatureKey> {
        let index =
            usize::try_from((*view_number / 2) % self.eligible_leaders.len() as u64).unwrap();
        let res = self.eligible_leaders[index].clone();

        Ok(TYPES::SignatureKey::public_key(&res.stake_table_entry))
    }

    /// Get the total number of nodes in the committee
    fn total_nodes(&self, _epoch: Option<<TYPES as NodeType>::Epoch>) -> usize {
        self.stake_table.len()
    }

    /// Get the total number of DA nodes in the committee
    fn da_total_nodes(&self, _epoch: Option<<TYPES as NodeType>::Epoch>) -> usize {
        self.da_stake_table.len()
    }

    /// Get the voting success threshold for the committee
    fn success_threshold(&self, _epoch: Option<<TYPES as NodeType>::Epoch>) -> NonZeroU64 {
        NonZeroU64::new(((self.stake_table.len() as u64 * 2) / 3) + 1).unwrap()
    }

    /// Get the voting success threshold for the committee
    fn da_success_threshold(&self, _epoch: Option<<TYPES as NodeType>::Epoch>) -> NonZeroU64 {
        NonZeroU64::new(((self.da_stake_table.len() as u64 * 2) / 3) + 1).unwrap()
    }

    /// Get the voting failure threshold for the committee
    fn failure_threshold(&self, _epoch: Option<<TYPES as NodeType>::Epoch>) -> NonZeroU64 {
        NonZeroU64::new(((self.stake_table.len() as u64) / 3) + 1).unwrap()
    }

    /// Get the voting upgrade threshold for the committee
    fn upgrade_threshold(&self, _epoch: Option<<TYPES as NodeType>::Epoch>) -> NonZeroU64 {
        NonZeroU64::new(((self.stake_table.len() as u64 * 9) / 10) + 1).unwrap()
    }
<<<<<<< HEAD
    fn has_epoch(&self, _epoch: TYPES::Epoch) -> bool {
        true
    }

    async fn get_epoch_root(
        &self,
        _block_height: u64,
    ) -> Option<(TYPES::Epoch, TYPES::BlockHeader)> {
        None
    }

=======
>>>>>>> c1431fb9
    fn add_drb_result(&mut self, _epoch: <TYPES as NodeType>::Epoch, _drb_result: DrbResult) {}
}<|MERGE_RESOLUTION|>--- conflicted
+++ resolved
@@ -239,7 +239,6 @@
     fn upgrade_threshold(&self, _epoch: Option<<TYPES as NodeType>::Epoch>) -> NonZeroU64 {
         NonZeroU64::new(((self.stake_table.len() as u64 * 9) / 10) + 1).unwrap()
     }
-<<<<<<< HEAD
     fn has_epoch(&self, _epoch: TYPES::Epoch) -> bool {
         true
     }
@@ -251,7 +250,5 @@
         None
     }
 
-=======
->>>>>>> c1431fb9
     fn add_drb_result(&mut self, _epoch: <TYPES as NodeType>::Epoch, _drb_result: DrbResult) {}
 }