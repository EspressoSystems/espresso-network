--- conflicted
+++ resolved
@@ -16,11 +16,8 @@
 use hotshot_utils::anytrace::Result;
 use primitive_types::U256;
 use rand::{rngs::StdRng, Rng};
-<<<<<<< HEAD
-=======
 use std::{cmp::max, collections::BTreeMap, num::NonZeroU64};
 
->>>>>>> d10b00b7
 #[derive(Clone, Debug, Eq, PartialEq, Hash)]
 
 /// The static committee election
@@ -246,7 +243,6 @@
         .unwrap()
     }
 
-<<<<<<< HEAD
     fn has_epoch(&self, _epoch: TYPES::Epoch) -> bool {
         true
     }
@@ -257,7 +253,5 @@
     ) -> Option<(TYPES::Epoch, TYPES::BlockHeader)> {
         None
     }
-=======
     fn add_drb_result(&mut self, _epoch: <TYPES as NodeType>::Epoch, _drb_result: DrbResult) {}
->>>>>>> d10b00b7
 }