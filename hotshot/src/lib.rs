--- conflicted
+++ resolved
@@ -594,19 +594,8 @@
 }
 
 #[async_trait]
-<<<<<<< HEAD
-impl<
-        TYPES: NodeType<
-            BlockHeader = VIDBlockHeader,
-            BlockPayload = VIDBlockPayload,
-            Transaction = VIDTransaction,
-        >,
-        I: NodeImplementation<TYPES>,
-    > HotShotType<TYPES, I> for SystemContext<TYPES, I>
-=======
-impl<TYPES: NodeType, I: NodeImplementation<TYPES>, MEMBERSHIP: Membership<TYPES>>
-    HotShotType<TYPES, I> for SystemContext<TYPES, I>
->>>>>>> 6b955e3a
+impl<TYPES: NodeType, I: NodeImplementation<TYPES>> HotShotType<TYPES, I>
+    for SystemContext<TYPES, I>
 where
     QuorumEx<TYPES, I>: ConsensusExchange<
             TYPES,
