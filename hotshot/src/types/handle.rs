//! Provides an event-streaming handle for a [`SystemContext`] running in the background

use crate::{traits::NodeImplementation, types::Event, SystemContext};
use async_compatibility_layer::channel::UnboundedStream;
use async_lock::RwLock;
use commit::Committable;
use futures::Stream;
use hotshot_task::{
    boxed_sync,
    event_stream::{ChannelStream, EventStream, StreamId},
    global_registry::GlobalRegistry,
    task::FilterEvent,
    BoxSyncFuture,
};
use hotshot_task_impls::events::HotShotEvent;
use hotshot_types::simple_vote::QuorumData;
use hotshot_types::traits::election::Membership;
use hotshot_types::{
    consensus::Consensus,
    data::Leaf,
    error::HotShotError,
    event::EventType,
<<<<<<< HEAD
    message::{MessageKind, SequencingMessage},
=======
    simple_certificate::QuorumCertificate,
>>>>>>> daf05256
    traits::{node_implementation::NodeType, state::ConsensusTime, storage::Storage},
};
use std::sync::Arc;
use tracing::error;

#[cfg(feature = "hotshot-testing")]
use hotshot_types::{
    message::{MessageKind, SequencingMessage},
    traits::election::Membership,
};

/// Event streaming handle for a [`SystemContext`] instance running in the background
///
/// This type provides the means to message and interact with a background [`SystemContext`] instance,
/// allowing the ability to receive [`Event`]s from it, send transactions to it, and interact with
/// the underlying storage.
pub struct SystemContextHandle<TYPES: NodeType, I: NodeImplementation<TYPES>> {
    /// The [sender](ChannelStream) for the output stream from the background process
    pub(crate) output_event_stream: ChannelStream<Event<TYPES>>,
    /// access to the internal ev ent stream, in case we need to, say, shut something down
    pub(crate) internal_event_stream: ChannelStream<HotShotEvent<TYPES>>,
    /// registry for controlling tasks
    pub(crate) registry: GlobalRegistry,

    /// Internal reference to the underlying [`SystemContext`]
    pub hotshot: SystemContext<TYPES, I>,

    /// Our copy of the `Storage` view for a hotshot
    pub(crate) storage: I::Storage,
}

impl<TYPES: NodeType, I: NodeImplementation<TYPES> + 'static> Clone
    for SystemContextHandle<TYPES, I>
{
    fn clone(&self) -> Self {
        Self {
            registry: self.registry.clone(),
            output_event_stream: self.output_event_stream.clone(),
            internal_event_stream: self.internal_event_stream.clone(),
            hotshot: self.hotshot.clone(),
            storage: self.storage.clone(),
        }
    }
}

impl<TYPES: NodeType, I: NodeImplementation<TYPES> + 'static> SystemContextHandle<TYPES, I> {
    /// obtains a stream to expose to the user
    pub async fn get_event_stream(
        &mut self,
        filter: FilterEvent<Event<TYPES>>,
    ) -> (impl Stream<Item = Event<TYPES>>, StreamId) {
        self.output_event_stream.subscribe(filter).await
    }

    /// HACK so we can know the types when running tests...
    /// there are two cleaner solutions:
    /// - make the stream generic and in nodetypes or nodeimpelmentation
    /// - type wrapper
    pub async fn get_event_stream_known_impl(
        &mut self,
        filter: FilterEvent<Event<TYPES>>,
    ) -> (UnboundedStream<Event<TYPES>>, StreamId) {
        self.output_event_stream.subscribe(filter).await
    }

    /// HACK so we can know the types when running tests...
    /// there are two cleaner solutions:
    /// - make the stream generic and in nodetypes or nodeimpelmentation
    /// - type wrapper
    /// NOTE: this is only used for sanity checks in our tests
    pub async fn get_internal_event_stream_known_impl(
        &mut self,
        filter: FilterEvent<HotShotEvent<TYPES>>,
    ) -> (UnboundedStream<HotShotEvent<TYPES>>, StreamId) {
        self.internal_event_stream.subscribe(filter).await
    }

    /// Gets the current committed state of the [`SystemContext`] instance
    ///
    /// # Errors
    ///
    /// Returns an error if the underlying `Storage` returns an error
    pub async fn get_state(&self) {
        self.hotshot.get_state().await;
    }

    /// Gets most recent decided leaf
    /// # Panics
    ///
    /// Panics if internal consensus is in an inconsistent state.
    pub async fn get_decided_leaf(&self) -> Leaf<TYPES> {
        self.hotshot.get_decided_leaf().await
    }

    /// Submits a transaction to the backing [`SystemContext`] instance.
    ///
    /// The current node broadcasts the transaction to all nodes on the network.
    ///
    /// # Errors
    ///
    /// Will return a [`HotShotError`] if some error occurs in the underlying
    /// [`SystemContext`] instance.
    pub async fn submit_transaction(
        &self,
        tx: TYPES::Transaction,
    ) -> Result<(), HotShotError<TYPES>> {
        self.hotshot.publish_transaction_async(tx).await
    }

    /// performs the genesis initializaiton
    pub async fn maybe_do_genesis_init(&self) {
        let _anchor = self.storage();
        if let Ok(anchor_leaf) = self.storage().get_anchored_view().await {
            if anchor_leaf.view_number == TYPES::Time::genesis() {
                let leaf = Leaf::from_stored_view(anchor_leaf);
                let mut qc = QuorumCertificate::<TYPES>::genesis();
                qc.data = QuorumData {
                    leaf_commit: leaf.commit(),
                };
                let event = Event {
                    view_number: TYPES::Time::genesis(),
                    event: EventType::Decide {
                        leaf_chain: Arc::new(vec![leaf]),
                        qc: Arc::new(qc),
                        block_size: None,
                    },
                };
                self.output_event_stream.publish(event).await;
            }
        } else {
            // TODO (justin) this seems bad. I think we should hard error in this case??
            error!("Hotshot storage has no anchor leaf!");
        }
    }

    /// begin consensus by sending a genesis event
    /// Use `start_consensus` on `SystemContext` instead
    #[deprecated]
    pub async fn start_consensus_deprecated(&self) {
        self.maybe_do_genesis_init().await;
    }

    /// Provides a reference to the underlying storage for this [`SystemContext`], allowing access to
    /// historical data
    pub fn storage(&self) -> &I::Storage {
        &self.storage
    }

    /// Get the underlying consensus state for this [`SystemContext`]
    pub fn get_consensus(&self) -> Arc<RwLock<Consensus<TYPES>>> {
        self.hotshot.get_consensus()
    }

    /// Block the underlying quorum (and committee) networking interfaces until node is
    /// successfully initialized into the networks.
    pub async fn wait_for_networks_ready(&self) {
        self.hotshot.inner.networks.wait_for_networks_ready().await;
    }

    /// Shut down the the inner hotshot and wait until all background threads are closed.
    //     pub async fn shut_down(mut self) {
    //         self.registry.shutdown_all().await
    pub fn shut_down<'a, 'b>(&'a mut self) -> BoxSyncFuture<'b, ()>
    where
        'a: 'b,
        Self: 'b,
    {
        boxed_sync(async move {
            self.hotshot.inner.networks.shut_down_networks().await;
            self.registry.shutdown_all().await;
        })
    }

    /// return the timeout for a view of the underlying `SystemContext`
    pub fn get_next_view_timeout(&self) -> u64 {
        self.hotshot.get_next_view_timeout()
    }

    // Below is for testing only:

    /// Wrapper for `HotShotConsensusApi`'s `get_leader` function
    #[allow(clippy::unused_async)] // async for API compatibility reasons
    #[cfg(feature = "hotshot-testing")]
    pub async fn get_leader(&self, view_number: TYPES::Time) -> TYPES::SignatureKey {
        self.hotshot
            .inner
            .memberships
            .quorum_membership
            .get_leader(view_number)
    }

    /// Wrapper to get this node's public key
    #[cfg(feature = "hotshot-testing")]
    pub fn get_public_key(&self) -> TYPES::SignatureKey {
        self.hotshot.inner.public_key.clone()
    }

    /// Wrapper to get this node's current view
    #[cfg(feature = "hotshot-testing")]
    pub async fn get_current_view(&self) -> TYPES::Time {
        self.hotshot.inner.consensus.read().await.cur_view
    }

    /// Wrapper around `HotShotConsensusApi`'s `send_broadcast_consensus_message` function
    #[cfg(feature = "hotshot-testing")]
    pub async fn send_broadcast_consensus_message(&self, msg: SequencingMessage<TYPES>) {
        let _result = self
            .hotshot
            .send_broadcast_message(MessageKind::from_consensus_message(msg))
            .await;
    }

    /// Wrapper around `HotShotConsensusApi`'s `send_direct_consensus_message` function
    #[cfg(feature = "hotshot-testing")]
    pub async fn send_direct_consensus_message(
        &self,
        msg: SequencingMessage<TYPES>,
        recipient: TYPES::SignatureKey,
    ) {
        let _result = self
            .hotshot
            .send_direct_message(MessageKind::from_consensus_message(msg), recipient)
            .await;
    }

    /// Get length of the replica's receiver channel
    #[cfg(feature = "hotshot-testing")]
    pub async fn get_replica_receiver_channel_len(
        &self,
        view_number: TYPES::Time,
    ) -> Option<usize> {
        use async_compatibility_layer::channel::UnboundedReceiver;

        let channel_map = self.hotshot.inner.channel_maps.0.vote_channel.read().await;
        let chan = channel_map.channel_map.get(&view_number)?;
        let receiver = chan.receiver_chan.lock().await;
        UnboundedReceiver::len(&*receiver)
    }

    /// Get length of the next leaders's receiver channel
    #[cfg(feature = "hotshot-testing")]
    pub async fn get_next_leader_receiver_channel_len(
        &self,
        view_number: TYPES::Time,
    ) -> Option<usize> {
        use async_compatibility_layer::channel::UnboundedReceiver;

        let channel_map = self
            .hotshot
            .inner
            .channel_maps
            .0
            .proposal_channel
            .read()
            .await;
        let chan = channel_map.channel_map.get(&view_number)?;

        let receiver = chan.receiver_chan.lock().await;
        UnboundedReceiver::len(&*receiver)
    }
}<|MERGE_RESOLUTION|>--- conflicted
+++ resolved
@@ -20,11 +20,7 @@
     data::Leaf,
     error::HotShotError,
     event::EventType,
-<<<<<<< HEAD
-    message::{MessageKind, SequencingMessage},
-=======
     simple_certificate::QuorumCertificate,
->>>>>>> daf05256
     traits::{node_implementation::NodeType, state::ConsensusTime, storage::Storage},
 };
 use std::sync::Arc;
@@ -33,7 +29,6 @@
 #[cfg(feature = "hotshot-testing")]
 use hotshot_types::{
     message::{MessageKind, SequencingMessage},
-    traits::election::Membership,
 };
 
 /// Event streaming handle for a [`SystemContext`] instance running in the background
