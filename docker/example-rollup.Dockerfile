FROM ubuntu:jammy

ARG TARGETARCH

<<<<<<< HEAD
RUN apt-get update && apt-get install -y --no-install-recommends libcurl4 \
=======
RUN apt-get update && apt-get install -y --no-install-recommends libcurl4 curl \
>>>>>>> 019ade85
    &&  rm -rf /var/lib/apt/lists/*

COPY target/$TARGETARCH/release/example-l2 /bin/example-l2
COPY target/$TARGETARCH/release/cli /bin/cli
RUN chmod +x /bin/example-l2 /bin/cli

CMD [ "/bin/example-l2"]<|MERGE_RESOLUTION|>--- conflicted
+++ resolved
@@ -2,11 +2,7 @@
 
 ARG TARGETARCH
 
-<<<<<<< HEAD
-RUN apt-get update && apt-get install -y --no-install-recommends libcurl4 \
-=======
 RUN apt-get update && apt-get install -y --no-install-recommends libcurl4 curl \
->>>>>>> 019ade85
     &&  rm -rf /var/lib/apt/lists/*
 
 COPY target/$TARGETARCH/release/example-l2 /bin/example-l2
