<<<<<<< HEAD
use crate::common::{test_stake_table_update, TestConfig};
=======
>>>>>>> 3e4ace45
use anyhow::Result;
use client::SequencerClient;
use espresso_types::{EpochVersion, FeeVersion, MarketplaceVersion};
use futures::{future::join_all, StreamExt};
use vbs::version::{StaticVersionType, Version};

use crate::{
    common::{NativeDemo, TestConfig},
    smoke::assert_native_demo_works,
};

const SEQUENCER_BLOCKS_TIMEOUT: u64 = 200;

#[tokio::test(flavor = "multi_thread")]
async fn test_native_demo_upgrade() -> Result<()> {
    let _demo = NativeDemo::run(Some(
        "-f process-compose.yaml -f process-compose-mp.yml".to_string(),
    ))?;

    assert_native_demo_works().await?;

    dotenvy::dotenv()?;

    let testing = TestConfig::new().await.unwrap();

    let (base, upgrade) = match testing.sequencer_version {
        3 => (FeeVersion::version(), EpochVersion::version()),
        version if version > 3 => (FeeVersion::version(), MarketplaceVersion::version()),
        _ => panic!("Invalid sequencer version provided for upgrade test."),
    };

    println!("Waiting on readiness");
    let _ = testing.readiness().await?;

    let initial = testing.test_state().await;
    println!("Initial State:{}", initial);

    let clients = testing.sequencer_clients;

    let height = test_header_version(clients.clone(), base, upgrade).await?;
    // check that atleast 50 blocks are produced after the upgrade
    test_blocks_production(clients.clone(), height, 50).await?;

    if upgrade == EpochVersion::version() {
        test_stake_table_update(clients).await?;
    }

    // TODO assert transactions are incrementing
    Ok(())
}

async fn test_header_version(
    clients: Vec<SequencerClient>,
    base: Version,
    upgrade: Version,
) -> Result<u64> {
    // Test is limited to those sequencers with correct modules
    // enabled. It would be less fragile if we could discover them.
    let subscriptions = join_all(clients.iter().map(|c| c.subscribe_headers(0)))
        .await
        .into_iter()
        .collect::<anyhow::Result<Vec<_>>>()?;

    let mut stream = futures::stream::iter(subscriptions).flatten_unordered(None);
    let mut height = 0;
    while let Some(header) = stream.next().await {
        let header = header.unwrap();
        println!(
            "block: height={}, version={}",
            header.height(),
            header.version()
        );

        // TODO is it possible to discover the view at which upgrade should be finished?
        // First few views should be `Base` version.
        if header.height() <= 20 {
            assert_eq!(header.version(), base)
        }

        if header.version() == upgrade {
            println!("header version matched! height={:?}", header.height());
            height = header.height();
            break;
        }

        if header.height() > SEQUENCER_BLOCKS_TIMEOUT {
            panic!("Exceeded maximum block height. Upgrade should have finished by now :(");
        }
    }

    Ok(height)
}

async fn test_blocks_production(clients: Vec<SequencerClient>, from: u64, num: u64) -> Result<()> {
    let subscriptions = join_all(clients.iter().map(|c| c.subscribe_blocks(from)))
        .await
        .into_iter()
        .collect::<anyhow::Result<Vec<_>>>()?;

    let mut num_blocks = 0;

    for mut node in subscriptions {
        while let Some(block) = node.next().await {
            let _block = block.unwrap();
            num_blocks += 1;
            if num_blocks == num {
                break;
            }
        }

        num_blocks = 0;
    }

    Ok(())
}<|MERGE_RESOLUTION|>--- conflicted
+++ resolved
@@ -1,12 +1,7 @@
-<<<<<<< HEAD
-use crate::common::{test_stake_table_update, TestConfig};
-=======
->>>>>>> 3e4ace45
 use anyhow::Result;
-use client::SequencerClient;
-use espresso_types::{EpochVersion, FeeVersion, MarketplaceVersion};
+use espresso_types::{FeeVersion, MarketplaceVersion};
 use futures::{future::join_all, StreamExt};
-use vbs::version::{StaticVersionType, Version};
+use vbs::version::StaticVersionType;
 
 use crate::{
     common::{NativeDemo, TestConfig},
@@ -27,10 +22,10 @@
 
     let testing = TestConfig::new().await.unwrap();
 
-    let (base, upgrade) = match testing.sequencer_version {
-        3 => (FeeVersion::version(), EpochVersion::version()),
-        version if version > 3 => (FeeVersion::version(), MarketplaceVersion::version()),
-        _ => panic!("Invalid sequencer version provided for upgrade test."),
+    let versions = if testing.sequencer_version as u16 >= MarketplaceVersion::version().minor {
+        (FeeVersion::version(), MarketplaceVersion::version())
+    } else {
+        panic!("Invalid sequencer version provided for upgrade test.");
     };
 
     println!("Waiting on readiness");
@@ -41,23 +36,6 @@
 
     let clients = testing.sequencer_clients;
 
-    let height = test_header_version(clients.clone(), base, upgrade).await?;
-    // check that atleast 50 blocks are produced after the upgrade
-    test_blocks_production(clients.clone(), height, 50).await?;
-
-    if upgrade == EpochVersion::version() {
-        test_stake_table_update(clients).await?;
-    }
-
-    // TODO assert transactions are incrementing
-    Ok(())
-}
-
-async fn test_header_version(
-    clients: Vec<SequencerClient>,
-    base: Version,
-    upgrade: Version,
-) -> Result<u64> {
     // Test is limited to those sequencers with correct modules
     // enabled. It would be less fragile if we could discover them.
     let subscriptions = join_all(clients.iter().map(|c| c.subscribe_headers(0)))
@@ -66,7 +44,7 @@
         .collect::<anyhow::Result<Vec<_>>>()?;
 
     let mut stream = futures::stream::iter(subscriptions).flatten_unordered(None);
-    let mut height = 0;
+
     while let Some(header) = stream.next().await {
         let header = header.unwrap();
         println!(
@@ -78,12 +56,11 @@
         // TODO is it possible to discover the view at which upgrade should be finished?
         // First few views should be `Base` version.
         if header.height() <= 20 {
-            assert_eq!(header.version(), base)
+            assert_eq!(header.version(), versions.0)
         }
 
-        if header.version() == upgrade {
+        if header.version() == versions.1 {
             println!("header version matched! height={:?}", header.height());
-            height = header.height();
             break;
         }
 
@@ -92,28 +69,6 @@
         }
     }
 
-    Ok(height)
-}
-
-async fn test_blocks_production(clients: Vec<SequencerClient>, from: u64, num: u64) -> Result<()> {
-    let subscriptions = join_all(clients.iter().map(|c| c.subscribe_blocks(from)))
-        .await
-        .into_iter()
-        .collect::<anyhow::Result<Vec<_>>>()?;
-
-    let mut num_blocks = 0;
-
-    for mut node in subscriptions {
-        while let Some(block) = node.next().await {
-            let _block = block.unwrap();
-            num_blocks += 1;
-            if num_blocks == num {
-                break;
-            }
-        }
-
-        num_blocks = 0;
-    }
-
+    // TODO assert transactions are incrementing
     Ok(())
 }