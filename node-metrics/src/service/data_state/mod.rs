--- conflicted
+++ resolved
@@ -344,20 +344,6 @@
                 block_height,
             );
             // We're in a new epoch, so we'll need to update our stake table
-<<<<<<< HEAD
-            let next_stake_table = match get_node_stake_table_from_sequencer(
-                client.clone(),
-                upcoming_epoch,
-            )
-            .await
-            {
-                Ok(stake_table) => stake_table,
-                Err(err) => {
-                    tracing::error!("process_incoming_leaf_and_block: error getting stake table from sequencer: {err}");
-                    return Err(ProcessLeafError::FailedToGetNewStakeTable);
-                },
-            };
-=======
             let next_stake_table =
                 match get_node_stake_table_from_sequencer(client.clone(), upcoming_epoch).await {
                     Ok(stake_table) => stake_table,
@@ -369,7 +355,6 @@
                         return Err(ProcessLeafError::FailedToGetNewStakeTable);
                     },
                 };
->>>>>>> 0146c37d
 
             {
                 tracing::debug!(
@@ -390,16 +375,12 @@
             {
                 Ok(validators) => validators,
                 Err(err) => {
-<<<<<<< HEAD
-                    tracing::error!("process_incoming_leaf_and_block: error getting validators for epoch {}: {}", upcoming_epoch, err);
-=======
                     tracing::error!(
                         "process_incoming_leaf_and_block: error getting validators for epoch {}: \
                          {}",
                         upcoming_epoch,
                         err
                     );
->>>>>>> 0146c37d
                     return Err(ProcessLeafError::FailedToGetNewStakeTable);
                 },
             };
@@ -637,12 +618,6 @@
                 // will fail, and be fruitless.
                 match err {
                     ProcessLeafError::BlockSendError(err) => {
-<<<<<<< HEAD
-                        panic!("ProcessLeafStreamTask: process_incoming_leaf failed, underlying sink is closed, blocks will stagnate: {err}")
-                    },
-                    ProcessLeafError::VotersSendError(err) => {
-                        panic!("ProcessLeafStreamTask: process_incoming_leaf failed, underlying sink is closed, voters will stagnate: {err}")
-=======
                         panic!(
                             "ProcessLeafStreamTask: process_incoming_leaf failed, underlying sink \
                              is closed, blocks will stagnate: {err}"
@@ -665,23 +640,24 @@
                             "ProcessLeafStreamTask: process_incoming_leaf failed, underlying \
                              validator sink is closed, validators will stagnate: {err}"
                         )
->>>>>>> 0146c37d
                     },
                     ProcessLeafError::StakeTableSendError(err) => {
-                        panic!("ProcessLeafStreamTask: process_incoming_leaf failed, underlying stake table is closed, stake table will stagnate: {err}")
+                        panic!(
+                            "ProcessLeafStreamTask: process_incoming_leaf failed, underlying \
+                             stake table is closed, stake table will stagnate: {err}"
+                        )
                     },
                     ProcessLeafError::ValidatorSendError(err) => {
-                        panic!("ProcessLeafStreamTask: process_incoming_leaf failed, underlying validator sink is closed, validators will stagnate: {err}")
+                        panic!(
+                            "ProcessLeafStreamTask: process_incoming_leaf failed, underlying \
+                             validator sink is closed, validators will stagnate: {err}"
+                        )
                     },
                     ProcessLeafError::FailedToGetNewStakeTable => {
-<<<<<<< HEAD
-                        panic!("ProcessLeafStreamTask: process_incoming_leaf failed, underlying stake table is closed, blocks will stagnate")
-=======
                         panic!(
                             "ProcessLeafStreamTask: process_incoming_leaf failed, underlying \
                              stake table is closed, blocks will stagnate"
                         )
->>>>>>> 0146c37d
                     },
                 }
             }
